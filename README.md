![VibeTunnel Banner](assets/banner.png)

# VibeTunnel

**Turn any browser into your Mac terminal.** VibeTunnel proxies your terminals right into the browser, so you can vibe-code anywhere. 

[![Download](https://img.shields.io/badge/Download-macOS-blue)](https://github.com/amantus-ai/vibetunnel/releases/latest)
[![License](https://img.shields.io/badge/License-MIT-green)](LICENSE)
[![macOS 14.0+](https://img.shields.io/badge/macOS-14.0+-red)](https://www.apple.com/macos/)

## Why VibeTunnel?

Ever wanted to check on your AI agents while you're away? Need to monitor that long-running build from your phone? Want to share a terminal session with a colleague without complex SSH setups? VibeTunnel makes it happen with zero friction.

**"We wanted something that just works"** - That's exactly what we built.

## The Story

VibeTunnel was born from a simple frustration: checking on AI agents remotely was way too complicated. During an intense coding session, we decided to solve this once and for all. The result? A tool that makes terminal access as easy as opening a web page.

Read the full story: [VibeTunnel: Turn Any Browser Into Your Mac Terminal](https://steipete.me/posts/2025/vibetunnel-turn-any-browser-into-your-mac-terminal)

### ✨ Key Features

- **🌐 Browser-Based Access** - Control your Mac terminal from any device with a web browser
- **🚀 Zero Configuration** - No SSH keys, no port forwarding, no complexity
- **🤖 AI Agent Friendly** - Perfect for monitoring Claude Code, ChatGPT, or any terminal-based AI tools
- **🔒 Secure by Design** - Password protection, localhost-only mode, or secure tunneling via Tailscale/ngrok
- **📱 Mobile Ready** - Check your terminals from your phone, tablet, or any computer
- **🎬 Session Recording** - All sessions are recorded in asciinema format for later playback

## Quick Start

### 1. Download & Install

[Download VibeTunnel](https://github.com/amantus-ai/vibetunnel/releases/latest) and drag it to your Applications folder.

### 2. Launch VibeTunnel

VibeTunnel lives in your menu bar. Click the icon to start the server.

### 3. Use the `vt` Command

Prefix any command with `vt` to make it accessible in your browser:

<<<<<<< HEAD
=======
#### **Rust Server (tty-fwd)**
- External binary written in Rust for high-performance TTY forwarding
- Spawns and manages terminal processes
- Records sessions in asciinema format
- WebSocket streaming for real-time terminal I/O
- Source: `tty-fwd/` directory

Both servers expose similar APIs:
- `POST /sessions`: Create new terminal session
- `GET /sessions`: List active sessions
- `GET /sessions/:id`: Get session details
- `POST /sessions/:id/send`: Send input to terminal
- `GET /sessions/:id/output`: Stream terminal output
- `DELETE /sessions/:id`: Terminate session

### 3. **Web Frontend**

A modern web interface for terminal interaction:

- **Terminal Rendering**: Uses asciinema player for accurate terminal display
- **Real-time Updates**: WebSocket connections for live terminal output
- **Responsive Design**: Tailwind CSS for mobile-friendly interface
- **Session Management**: Create, list, and control multiple terminal sessions

Key files:
- `web/`: Frontend source code
- `VibeTunnel/Resources/WebRoot/`: Bundled static assets

## Session Management Flow

1. **Session Creation**:
   ```
   Client → POST /sessions → Server spawns terminal process → Returns session ID
   ```

2. **Command Execution**:
   ```
   Client → POST /sessions/:id/send → Server writes to PTY → Process executes
   ```

3. **Output Streaming**:
   ```
   Process → PTY output → Server captures → WebSocket/HTTP stream → Client renders
   ```

4. **Session Termination**:
   ```
   Client → DELETE /sessions/:id → Server kills process → Cleanup resources
   ```

## Key Features

### Security & Tunneling
- **Ngrok Integration**: Optional secure tunnel exposure for remote access
- **Keychain Storage**: Secure storage of authentication tokens
- **Code Signing**: Full support for macOS code signing and notarization

### Terminal Capabilities
- **Full TTY Support**: Proper handling of terminal control sequences
- **Process Management**: Spawn, monitor, and control terminal processes
- **Session Recording**: Asciinema format recording for playback
- **Multiple Sessions**: Concurrent terminal session support

### Developer Experience
- **Hot Reload**: Development server with live updates
- **Comprehensive Logging**: Detailed logs for debugging
- **Error Handling**: Robust error handling throughout the stack
- **Swift 6 Concurrency**: Modern async/await patterns

## Technology Stack

### macOS Application
- **Language**: Swift 6.0
- **UI Framework**: SwiftUI
- **Minimum OS**: macOS 14.0 (Sonoma)
- **Architecture**: Universal Binary (Intel + Apple Silicon)

### Dependencies
- **Hummingbird**: HTTP server framework
- **Sparkle**: Auto-update framework
- **Swift Log**: Structured logging
- **Swift HTTP Types**: Type-safe HTTP handling

### Build Tools
- **Xcode**: Main IDE and build system
- **Swift Package Manager**: Dependency management
- **Cargo**: Rust toolchain for tty-fwd
- **npm**: Frontend build tooling

## Installation

### Prerequisites
- macOS 14.0 or later
- Xcode 15.0 or later (for development)
- Rust toolchain (for building tty-fwd)
- Node.js and npm (for frontend development)

### Building from Source

1. Clone the repository:
   ```bash
   git clone https://github.com/amantus-ai/vibetunnel.git
   cd vibetunnel
   ```

2. Build the Rust server:
   ```bash
   cd tty-fwd
   cargo build --release
   cd ..
   ```

3. Build the web frontend:
   ```bash
   cd web
   npm install
   npm run build
   cd ..
   ```

4. Open in Xcode and build:
   ```bash
   open VibeTunnel.xcodeproj
   ```

## Usage

### Using the `vt` Command

VibeTunnel includes a command-line wrapper `vt` that forwards terminal application output through the tunnel. This allows remote monitoring and control of your terminal sessions. The command can be installed from the VibeTunnel settings or it can be found in `VibeTunnel.app/Contents/MacOS/Resources/vt` to symlink onto your `PATH`.

#### Basic Usage
>>>>>>> bf53b765
```bash
# Monitor AI agents
vt claude

# Run development servers
vt npm run dev

# Watch long-running processes
vt python train_model.py

# Or just open a shell
vt --shell
```

### 4. Open Your Dashboard

![VibeTunnel Frontend](assets/frontend.png)

Visit [http://localhost:4020](http://localhost:4020) to see all your terminal sessions in the browser.

## Real-World Use Cases

### 🤖 AI Development
Monitor and control AI coding assistants like Claude Code remotely. Perfect for checking on agent progress while you're away from your desk.

```bash
vt claude --dangerously-skip-permissions
```

### 🛠️ Remote Development
Access your development environment from anywhere. No more "I need to check something on my work machine" moments.

```bash
vt code .
vt npm run dev
```

### 📊 System Monitoring
Keep an eye on system resources, logs, or long-running processes from any device.

```bash
vt htop
vt tail -f /var/log/system.log
```

### 🎓 Teaching & Collaboration
Share terminal sessions with colleagues or students in real-time through a simple web link.

## Remote Access Options

### Option 1: Tailscale (Recommended)
1. Install [Tailscale](https://tailscale.com) on your Mac and remote device
2. Access VibeTunnel at `http://[your-mac-name]:4020` from anywhere on your Tailnet

### Option 2: ngrok
1. Add your ngrok auth token in VibeTunnel settings
2. Enable ngrok tunneling
3. Share the generated URL for remote access

<<<<<<< HEAD
### Option 3: Local Network
1. Set a dashboard password in settings
2. Switch to "Network" mode
3. Access via `http://[your-mac-ip]:4020`

### Command Options

```bash
# Claude-specific shortcuts
vt --claude              # Auto-locate and run Claude
vt --claude-yolo         # Run Claude with dangerous permissions

# Shell options
vt --shell               # Launch interactive shell
vt -i                    # Short form for --shell

# Direct execution (bypasses shell aliases)
vt -S ls -la            # Execute without shell wrapper
=======
### Project Structure
```
vibetunnel/
├── VibeTunnel/              # macOS app source
│   ├── Services/            # Core services (servers, managers)
│   ├── Models/              # Data models
│   ├── Views/               # SwiftUI views
│   └── Resources/           # Assets and bundled files
├── tty-fwd/           # Rust TTY forwarding server
├── web/                    # TypeScript/JavaScript frontend
├── scripts/                # Build and utility scripts
└── Tests/                  # Unit and integration tests
>>>>>>> bf53b765
```

### Configuration

Access settings through the menu bar icon:
- **Server Port**: Change the default port (4020)
- **Launch at Login**: Start VibeTunnel automatically
- **Show in Dock**: Toggle between menu bar only or dock icon
- **Server Mode**: Switch between Rust (default) or Swift backend

## Architecture

VibeTunnel is built with a modern, secure architecture:
- **Native macOS app** written in Swift/SwiftUI
- **High-performance Rust server** for terminal management
- **Web interface** with real-time terminal rendering
- **Secure tunneling** via Tailscale or ngrok

For technical details, see [ARCHITECTURE.md](docs/ARCHITECTURE.md).

## Building from Source

```bash
# Clone the repository
git clone https://github.com/amantus-ai/vibetunnel.git
cd vibetunnel

# Build the Rust server
cd tty-fwd && cargo build --release && cd ..

<<<<<<< HEAD
# Build the web frontend
cd web && npm install && npm run build && cd ..
=======
# Run Rust tests
cd tty-fwd && cargo test
>>>>>>> bf53b765

# Open in Xcode
open VibeTunnel.xcodeproj
```

## Local Development Setup

For local development, configure your development team ID in `Local.xcconfig`. Without this, you'll face repeated permission and keychain dialogs, especially with ad-hoc installations. With proper code signing, these dialogs only appear on first launch.

To get your team ID:
```bash
security find-identity -v -p codesigning
```

Then copy `Local.xcconfig.template` to `Local.xcconfig` and insert your team ID. This file is gitignored to keep your personal settings private.

## Credits

Created with ❤️ by:
- [@badlogic](https://mariozechner.at/) - Mario Zechner
- [@mitsuhiko](https://lucumr.pocoo.org/) - Armin Ronacher  
- [@steipete](https://steipete.com/) - Peter Steinberger

## Contributing

We welcome contributions! Please see our [Contributing Guide](CONTRIBUTING.md) for details.

## License

VibeTunnel is open source software licensed under the MIT License. See [LICENSE](LICENSE) for details.

---

**Ready to vibe?** [Download VibeTunnel](https://github.com/amantus-ai/vibetunnel/releases/latest) and start tunneling!<|MERGE_RESOLUTION|>--- conflicted
+++ resolved
@@ -42,142 +42,6 @@
 ### 3. Use the `vt` Command
 
 Prefix any command with `vt` to make it accessible in your browser:
-
-<<<<<<< HEAD
-=======
-#### **Rust Server (tty-fwd)**
-- External binary written in Rust for high-performance TTY forwarding
-- Spawns and manages terminal processes
-- Records sessions in asciinema format
-- WebSocket streaming for real-time terminal I/O
-- Source: `tty-fwd/` directory
-
-Both servers expose similar APIs:
-- `POST /sessions`: Create new terminal session
-- `GET /sessions`: List active sessions
-- `GET /sessions/:id`: Get session details
-- `POST /sessions/:id/send`: Send input to terminal
-- `GET /sessions/:id/output`: Stream terminal output
-- `DELETE /sessions/:id`: Terminate session
-
-### 3. **Web Frontend**
-
-A modern web interface for terminal interaction:
-
-- **Terminal Rendering**: Uses asciinema player for accurate terminal display
-- **Real-time Updates**: WebSocket connections for live terminal output
-- **Responsive Design**: Tailwind CSS for mobile-friendly interface
-- **Session Management**: Create, list, and control multiple terminal sessions
-
-Key files:
-- `web/`: Frontend source code
-- `VibeTunnel/Resources/WebRoot/`: Bundled static assets
-
-## Session Management Flow
-
-1. **Session Creation**:
-   ```
-   Client → POST /sessions → Server spawns terminal process → Returns session ID
-   ```
-
-2. **Command Execution**:
-   ```
-   Client → POST /sessions/:id/send → Server writes to PTY → Process executes
-   ```
-
-3. **Output Streaming**:
-   ```
-   Process → PTY output → Server captures → WebSocket/HTTP stream → Client renders
-   ```
-
-4. **Session Termination**:
-   ```
-   Client → DELETE /sessions/:id → Server kills process → Cleanup resources
-   ```
-
-## Key Features
-
-### Security & Tunneling
-- **Ngrok Integration**: Optional secure tunnel exposure for remote access
-- **Keychain Storage**: Secure storage of authentication tokens
-- **Code Signing**: Full support for macOS code signing and notarization
-
-### Terminal Capabilities
-- **Full TTY Support**: Proper handling of terminal control sequences
-- **Process Management**: Spawn, monitor, and control terminal processes
-- **Session Recording**: Asciinema format recording for playback
-- **Multiple Sessions**: Concurrent terminal session support
-
-### Developer Experience
-- **Hot Reload**: Development server with live updates
-- **Comprehensive Logging**: Detailed logs for debugging
-- **Error Handling**: Robust error handling throughout the stack
-- **Swift 6 Concurrency**: Modern async/await patterns
-
-## Technology Stack
-
-### macOS Application
-- **Language**: Swift 6.0
-- **UI Framework**: SwiftUI
-- **Minimum OS**: macOS 14.0 (Sonoma)
-- **Architecture**: Universal Binary (Intel + Apple Silicon)
-
-### Dependencies
-- **Hummingbird**: HTTP server framework
-- **Sparkle**: Auto-update framework
-- **Swift Log**: Structured logging
-- **Swift HTTP Types**: Type-safe HTTP handling
-
-### Build Tools
-- **Xcode**: Main IDE and build system
-- **Swift Package Manager**: Dependency management
-- **Cargo**: Rust toolchain for tty-fwd
-- **npm**: Frontend build tooling
-
-## Installation
-
-### Prerequisites
-- macOS 14.0 or later
-- Xcode 15.0 or later (for development)
-- Rust toolchain (for building tty-fwd)
-- Node.js and npm (for frontend development)
-
-### Building from Source
-
-1. Clone the repository:
-   ```bash
-   git clone https://github.com/amantus-ai/vibetunnel.git
-   cd vibetunnel
-   ```
-
-2. Build the Rust server:
-   ```bash
-   cd tty-fwd
-   cargo build --release
-   cd ..
-   ```
-
-3. Build the web frontend:
-   ```bash
-   cd web
-   npm install
-   npm run build
-   cd ..
-   ```
-
-4. Open in Xcode and build:
-   ```bash
-   open VibeTunnel.xcodeproj
-   ```
-
-## Usage
-
-### Using the `vt` Command
-
-VibeTunnel includes a command-line wrapper `vt` that forwards terminal application output through the tunnel. This allows remote monitoring and control of your terminal sessions. The command can be installed from the VibeTunnel settings or it can be found in `VibeTunnel.app/Contents/MacOS/Resources/vt` to symlink onto your `PATH`.
-
-#### Basic Usage
->>>>>>> bf53b765
 ```bash
 # Monitor AI agents
 vt claude
@@ -237,7 +101,6 @@
 2. Enable ngrok tunneling
 3. Share the generated URL for remote access
 
-<<<<<<< HEAD
 ### Option 3: Local Network
 1. Set a dashboard password in settings
 2. Switch to "Network" mode
@@ -256,20 +119,6 @@
 
 # Direct execution (bypasses shell aliases)
 vt -S ls -la            # Execute without shell wrapper
-=======
-### Project Structure
-```
-vibetunnel/
-├── VibeTunnel/              # macOS app source
-│   ├── Services/            # Core services (servers, managers)
-│   ├── Models/              # Data models
-│   ├── Views/               # SwiftUI views
-│   └── Resources/           # Assets and bundled files
-├── tty-fwd/           # Rust TTY forwarding server
-├── web/                    # TypeScript/JavaScript frontend
-├── scripts/                # Build and utility scripts
-└── Tests/                  # Unit and integration tests
->>>>>>> bf53b765
 ```
 
 ### Configuration
@@ -300,13 +149,8 @@
 # Build the Rust server
 cd tty-fwd && cargo build --release && cd ..
 
-<<<<<<< HEAD
 # Build the web frontend
 cd web && npm install && npm run build && cd ..
-=======
-# Run Rust tests
-cd tty-fwd && cargo test
->>>>>>> bf53b765
 
 # Open in Xcode
 open VibeTunnel.xcodeproj
