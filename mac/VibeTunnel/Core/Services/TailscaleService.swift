--- conflicted
+++ resolved
@@ -193,20 +193,8 @@
             let errorData = errorPipe.fileHandleForReading.readDataToEndOfFile()
 
             if process.terminationStatus == 0 {
-<<<<<<< HEAD
-                // Log raw output for debugging
-                if let rawOutput = String(data: outputData, encoding: .utf8) {
-                    // tailscale status command requires the Tailscale daemon to be running.
-                    // In non-Xcode builds, when the daemon isn't running and the CLI tries to start it,
-                    // it fails due to different entitlements or sandbox restrictions compared to Xcode debug builds.
-                    logger.debug("Tailscale raw output: \(rawOutput)")
-                }
-                
-                // Parse JSON output
-                if let json = try? JSONSerialization.jsonObject(with: outputData) as? [String: Any] {
-=======
                 // Check if we have data
-                guard !data.isEmpty else {
+                guard !outputData.isEmpty else {
                     isRunning = false
                     tailscaleHostname = nil
                     tailscaleIP = nil
@@ -216,12 +204,12 @@
                 }
                 
                 // Log raw output for debugging
-                let rawOutput = String(data: data, encoding: .utf8) ?? "<non-UTF8 data>"
+                let rawOutput = String(data: outputData, encoding: .utf8) ?? "<non-UTF8 data>"
                 logger.debug("Tailscale raw output: \(rawOutput)")
                 
                 // Parse JSON output
                 do {
-                    let jsonObject = try JSONSerialization.jsonObject(with: data)
+                    let jsonObject = try JSONSerialization.jsonObject(with: outputData)
                     
                     // Ensure it's a dictionary
                     guard let json = jsonObject as? [String: Any] else {
@@ -233,7 +221,6 @@
                         return
                     }
                     
->>>>>>> fcda54a5
                     // Check if we're logged in and connected
                     if let self_ = json["Self"] as? [String: Any],
                        let dnsName = self_["DNSName"] as? String
@@ -268,28 +255,18 @@
                     }
                 } catch let parseError {
                     isRunning = false
-<<<<<<< HEAD
-                    // Check if this is the GUI startup error
-                    if let rawOutput = String(data: outputData, encoding: .utf8) {
-                        logger.error("Failed to parse JSON. Raw output: \(rawOutput)")
-                        
-                        if rawOutput.contains("The Tailscale GUI failed to start") {
-                            statusError = "Tailscale app is not running"
-                            tailscaleHostname = nil
-                            tailscaleIP = nil
-                        } else {
-                            statusError = "Failed to parse Tailscale status"
-                        }
-                    } else {
-                        statusError = "Failed to parse Tailscale status"
-                    }
-=======
                     tailscaleHostname = nil
                     tailscaleIP = nil
-                    statusError = "Failed to parse Tailscale status: \(parseError.localizedDescription)"
+                    
+                    // Check if this is the GUI startup error
+                    if rawOutput.contains("The Tailscale GUI failed to start") {
+                        statusError = "Tailscale app is not running"
+                    } else {
+                        statusError = "Failed to parse Tailscale status: \(parseError.localizedDescription)"
+                    }
+                    
                     logger.error("JSON parsing error: \(parseError)")
                     logger.debug("Failed to parse data: \(rawOutput.prefix(200))...")
->>>>>>> fcda54a5
                 }
             } else {
                 // Tailscale CLI returned error
