import AppKit
import Foundation
import Observation
import os.log
@preconcurrency import UserNotifications

/// Manages native macOS notifications for VibeTunnel events.
///
/// Connects to the VibeTunnel server to receive real-time events like session starts,
/// command completions, and errors, then displays them as native macOS notifications.
@MainActor
@Observable
final class NotificationService: NSObject, @preconcurrency UNUserNotificationCenterDelegate {
    @MainActor
    static let shared: NotificationService = {
        // Defer initialization to avoid circular dependency
        // This ensures ServerManager and ConfigManager are ready
        return NotificationService()
    }()

    private let logger = Logger(subsystem: "sh.vibetunnel.vibetunnel", category: "NotificationService")
    private var eventSource: EventSource?
    private var isConnected = false
    private var recentlyNotifiedSessions = Set<String>()
    private var notificationCleanupTimer: Timer?

    /// Public property to check SSE connection status
    var isSSEConnected: Bool { isConnected }

    /// Notification types that can be enabled/disabled
    struct NotificationPreferences {
        var sessionStart: Bool
        var sessionExit: Bool
        var commandCompletion: Bool
        var commandError: Bool
        var bell: Bool
        var claudeTurn: Bool
        var soundEnabled: Bool
        var vibrationEnabled: Bool

        // Memberwise initializer
        init(
            sessionStart: Bool,
            sessionExit: Bool,
            commandCompletion: Bool,
            commandError: Bool,
            bell: Bool,
            claudeTurn: Bool,
            soundEnabled: Bool,
            vibrationEnabled: Bool
        ) {
            self.sessionStart = sessionStart
            self.sessionExit = sessionExit
            self.commandCompletion = commandCompletion
            self.commandError = commandError
            self.bell = bell
            self.claudeTurn = claudeTurn
            self.soundEnabled = soundEnabled
            self.vibrationEnabled = vibrationEnabled
        }

        @MainActor
        init(fromConfig configManager: ConfigManager) {
            // Load from ConfigManager - ConfigManager provides the defaults
            self.sessionStart = configManager.notificationSessionStart
            self.sessionExit = configManager.notificationSessionExit
            self.commandCompletion = configManager.notificationCommandCompletion
            self.commandError = configManager.notificationCommandError
            self.bell = configManager.notificationBell
            self.claudeTurn = configManager.notificationClaudeTurn
            self.soundEnabled = configManager.notificationSoundEnabled
            self.vibrationEnabled = configManager.notificationVibrationEnabled
        }
    }

    private var preferences: NotificationPreferences

    // Dependencies (will be set after init to avoid circular dependency)
    private weak var serverProvider: ServerManager?
    private weak var configProvider: ConfigManager?
    
    @MainActor
    override private init() {
        // Initialize with default preferences first
        self.preferences = NotificationPreferences(
            sessionStart: true,
            sessionExit: true,
            commandCompletion: true,
            commandError: true,
            bell: true,
            claudeTurn: true,
            soundEnabled: true,
            vibrationEnabled: true
        )
        
        super.init()
        
        // Defer dependency setup to avoid circular initialization
        Task { @MainActor in
            self.serverProvider = ServerManager.shared
            self.configProvider = ConfigManager.shared
            // Now load actual preferences
            if let configProvider = self.configProvider {
                self.preferences = NotificationPreferences(fromConfig: configProvider)
            }
            setupNotifications()
            listenForConfigChanges()
        }
    }

    /// Start monitoring server events
    func start() async {
        logger.info("🚀 NotificationService.start() called")
<<<<<<< HEAD
        
        // Set delegate here to ensure it's done at the right time
        UNUserNotificationCenter.current().delegate = self
        logger.info("✅ NotificationService set as UNUserNotificationCenter delegate in start()")
        
        // Debug: Log current delegate to verify it's set
        let currentDelegate = UNUserNotificationCenter.current().delegate
        logger.info("🔍 Current UNUserNotificationCenter delegate: \(String(describing: currentDelegate))")
        
=======

>>>>>>> e9a1ce05
        // Check if notifications are enabled in config
        guard let configProvider = configProvider, configProvider.notificationsEnabled else {
            logger.info("📴 Notifications are disabled in config, skipping SSE connection")
            return
        }
<<<<<<< HEAD
        
        guard let serverProvider = serverProvider, serverProvider.isRunning else {
=======

        guard serverManager.isRunning else {
>>>>>>> e9a1ce05
            logger.warning("🔴 Server not running, cannot start notification service")
            return
        }

        logger.info("🔔 Starting notification service - server is running on port \(serverProvider.port)")

        // Wait for Unix socket to be ready before connecting SSE
        // This ensures the server is fully ready to accept connections
        await MainActor.run {
            waitForUnixSocketAndConnect()
        }
    }

    /// Wait for Unix socket ready notification then connect
    private func waitForUnixSocketAndConnect() {
        logger.info("⏳ Waiting for Unix socket ready notification...")

        // Check if Unix socket is already connected
        if SharedUnixSocketManager.shared.isConnected {
            logger.info("✅ Unix socket already connected, connecting to SSE immediately")
            connect()
            return
        }

        // Listen for Unix socket ready notification
        NotificationCenter.default.addObserver(
            forName: SharedUnixSocketManager.unixSocketReadyNotification,
            object: nil,
            queue: .main
        ) { [weak self] _ in
            Task { @MainActor [weak self] in
                self?.logger.info("✅ Unix socket ready notification received, connecting to SSE")
                self?.connect()

                // Remove observer after first notification to prevent duplicate connections
                NotificationCenter.default.removeObserver(
                    self as Any,
                    name: SharedUnixSocketManager.unixSocketReadyNotification,
                    object: nil
                )
            }
        }
    }

    /// Stop monitoring server events
    func stop() {
        disconnect()
    }

    /// Request notification permissions and show test notification
    func requestPermissionAndShowTestNotification() async -> Bool {
        let center = UNUserNotificationCenter.current()
        
        // Debug: Log current notification settings
        let settings = await center.notificationSettings()
        logger.info("🔔 Current notification settings - authorizationStatus: \(settings.authorizationStatus.rawValue, privacy: .public), alertSetting: \(settings.alertSetting.rawValue, privacy: .public)")

        switch await authorizationStatus() {
        case .notDetermined:
            // First time - request permission
            do {
                let granted = try await center.requestAuthorization(options: [.alert, .sound, .badge])

                if granted {
                    logger.info("✅ Notification permissions granted")
                    
                    // Debug: Log granted settings
                    let newSettings = await center.notificationSettings()
                    logger.info("🔔 New settings after grant - alert: \(newSettings.alertSetting.rawValue, privacy: .public), sound: \(newSettings.soundSetting.rawValue, privacy: .public), badge: \(newSettings.badgeSetting.rawValue, privacy: .public)")

                    // Show test notification
                    let content = UNMutableNotificationContent()
                    content.title = "VibeTunnel Notifications"
                    content.body = "Notifications are now enabled! You'll receive alerts for terminal events."
                    content.sound = getNotificationSound()

                    deliverNotification(content, identifier: "permission-granted-\(UUID().uuidString)")

                    return true
                } else {
                    logger.warning("⚠️ Notification permissions denied by user")
                    return false
                }
            } catch {
                logger.error("❌ Failed to request notification permissions: \(error)")
                return false
            }

        case .denied:
            logger.warning("⚠️ Notification permissions previously denied")
            return false

        case .authorized, .provisional:
            logger.info("✅ Notification permissions already granted")

            // Show test notification
            let content = UNMutableNotificationContent()
            content.title = "VibeTunnel Notifications"
            content.body = "Notifications are already enabled! You'll receive alerts for terminal events."
            content.sound = getNotificationSound()

            deliverNotification(content, identifier: "permission-test-\(UUID().uuidString)")

            return true

        case .ephemeral:
            logger.info("ℹ️ Ephemeral notification permissions")
            return true

        @unknown default:
            logger.warning("⚠️ Unknown notification authorization status")
            return false
        }
    }

    // MARK: - Public Notification Methods

    /// Send a notification for a server event
    /// - Parameter event: The server event to create a notification for
    func sendNotification(for event: ServerEvent) async {
        // Check master switch first
        guard configProvider?.notificationsEnabled ?? false else { return }

        // Check preferences based on event type
        switch event.type {
        case .sessionStart:
            guard preferences.sessionStart else { return }
        case .sessionExit:
            guard preferences.sessionExit else { return }
        case .commandFinished:
            guard preferences.commandCompletion else { return }
        case .commandError:
            guard preferences.commandError else { return }
        case .bell:
            guard preferences.bell else { return }
        case .claudeTurn:
            guard preferences.claudeTurn else { return }
        case .connected:
            // Connected events don't trigger notifications
            return
        }

        let content = UNMutableNotificationContent()

        // Configure notification based on event type
        switch event.type {
        case .sessionStart:
            content.title = "Session Started"
            content.body = event.displayName
            content.categoryIdentifier = "SESSION"
            content.interruptionLevel = .passive

        case .sessionExit:
            content.title = "Session Ended"
            content.body = event.displayName
            content.categoryIdentifier = "SESSION"
            if let exitCode = event.exitCode, exitCode != 0 {
                content.subtitle = "Exit code: \(exitCode)"
            }

        case .commandFinished:
            content.title = "Your Turn"
            content.body = event.command ?? event.displayName
            content.categoryIdentifier = "COMMAND"
            content.interruptionLevel = .active
            if let duration = event.duration, duration > 0, let formattedDuration = event.formattedDuration {
                content.subtitle = formattedDuration
            }

        case .commandError:
            content.title = "Command Failed"
            content.body = event.command ?? event.displayName
            content.categoryIdentifier = "COMMAND"
            if let exitCode = event.exitCode {
                content.subtitle = "Exit code: \(exitCode)"
            }

        case .bell:
            content.title = "Terminal Bell"
            content.body = event.displayName
            content.categoryIdentifier = "BELL"
            if let message = event.message {
                content.subtitle = message
            }

        case .claudeTurn:
            content.title = event.type.description
            content.body = event.message ?? "Claude has finished responding"
            content.subtitle = event.displayName
            content.categoryIdentifier = "CLAUDE_TURN"
            content.interruptionLevel = .active

        case .connected:
            return // Already handled above
        }

        // Set sound based on event type
        content.sound = event.type == .commandError ? getNotificationSound(critical: true) : getNotificationSound()

        // Add session ID to user info if available
        if let sessionId = event.sessionId {
            content.userInfo = ["sessionId": sessionId, "type": event.type.rawValue]
        }

        // Generate identifier
        let identifier = "\(event.type.rawValue)-\(event.sessionId ?? UUID().uuidString)"

        // Deliver notification with appropriate method
        if event.type == .sessionStart {
            deliverNotificationWithAutoDismiss(content, identifier: identifier, dismissAfter: 5.0)
        } else {
            deliverNotification(content, identifier: identifier)
        }
    }

    /// Send a session start notification (legacy method for compatibility)
    func sendSessionStartNotification(sessionName: String) async {
        guard configProvider?.notificationsEnabled ?? false && preferences.sessionStart else { return }

        let content = UNMutableNotificationContent()
        content.title = "Session Started"
        content.body = sessionName
        content.sound = getNotificationSound()
        content.categoryIdentifier = "SESSION"
        content.interruptionLevel = .passive

        deliverNotificationWithAutoDismiss(content, identifier: "session-start-\(UUID().uuidString)", dismissAfter: 5.0)
    }

    /// Send a session exit notification (legacy method for compatibility)
    func sendSessionExitNotification(sessionName: String, exitCode: Int) async {
        guard configProvider?.notificationsEnabled ?? false && preferences.sessionExit else { return }

        let content = UNMutableNotificationContent()
        content.title = "Session Ended"
        content.body = sessionName
        content.sound = getNotificationSound()
        content.categoryIdentifier = "SESSION"

        if exitCode != 0 {
            content.subtitle = "Exit code: \(exitCode)"
        }

        deliverNotification(content, identifier: "session-exit-\(UUID().uuidString)")
    }

    /// Send a command completion notification (legacy method for compatibility)
    func sendCommandCompletionNotification(command: String, duration: Int) async {
        guard configProvider?.notificationsEnabled ?? false && preferences.commandCompletion else { return }

        let content = UNMutableNotificationContent()
        content.title = "Your Turn"
        content.body = command
        content.sound = getNotificationSound()
        content.categoryIdentifier = "COMMAND"
        content.interruptionLevel = .active

        // Format duration if provided
        if duration > 0 {
            let seconds = duration / 1_000
            if seconds < 60 {
                content.subtitle = "\(seconds)s"
            } else {
                let minutes = seconds / 60
                let remainingSeconds = seconds % 60
                content.subtitle = "\(minutes)m \(remainingSeconds)s"
            }
        }

        deliverNotification(content, identifier: "command-\(UUID().uuidString)")
    }

    /// Send a generic notification
    func sendGenericNotification(title: String, body: String) async {
        guard configProvider?.notificationsEnabled ?? false else { return }

        let content = UNMutableNotificationContent()
        content.title = title
        content.body = body
        content.sound = getNotificationSound()
        content.categoryIdentifier = "GENERAL"

        deliverNotification(content, identifier: "generic-\(UUID().uuidString)")
    }

    /// Send a test notification for debugging and verification
    func sendTestNotification(title: String? = nil, message: String? = nil, sessionId: String? = nil) async {
        guard configProvider?.notificationsEnabled ?? false else { return }

        let content = UNMutableNotificationContent()
        content.title = title ?? "Test Notification"
        content.body = message ?? "This is a test notification from VibeTunnel"
        content.sound = getNotificationSound()
        content.categoryIdentifier = "TEST"
        content.interruptionLevel = .passive
        
        if let sessionId = sessionId {
            content.subtitle = "Session: \(sessionId)"
            content.userInfo = ["sessionId": sessionId, "type": "test-notification"]
        } else {
            content.userInfo = ["type": "test-notification"]
        }

        let identifier = "test-\(sessionId ?? UUID().uuidString)"
        deliverNotification(content, identifier: identifier)
        
        logger.info("🧪 Test notification sent: \(title ?? "Test Notification") - \(message ?? "Test message")")
    }

    /// Open System Settings to the Notifications pane
    func openNotificationSettings() {
        if let url = URL(string: "x-apple.systempreferences:com.apple.Notifications-Settings.extension") {
            NSWorkspace.shared.open(url)
        }
    }

    /// Update notification preferences
    func updatePreferences(_ prefs: NotificationPreferences) {
        self.preferences = prefs

        // Update ConfigManager
        configProvider?.updateNotificationPreferences(
            sessionStart: prefs.sessionStart,
            sessionExit: prefs.sessionExit,
            commandCompletion: prefs.commandCompletion,
            commandError: prefs.commandError,
            bell: prefs.bell,
            claudeTurn: prefs.claudeTurn,
            soundEnabled: prefs.soundEnabled,
            vibrationEnabled: prefs.vibrationEnabled
        )
    }

    /// Get notification sound based on user preferences
    private func getNotificationSound(critical: Bool = false) -> UNNotificationSound? {
        guard preferences.soundEnabled else { return nil }
        return critical ? .defaultCritical : .default
    }

    /// Listen for config changes
    private func listenForConfigChanges() {
        // ConfigManager is @Observable, so we can observe its properties
        // For now, we'll rely on the UI to call updatePreferences when settings change
        // In the future, we could add a proper observation mechanism
    }

    /// Check the local notifications authorization status
    func authorizationStatus() async -> UNAuthorizationStatus {
        await UNUserNotificationCenter.current()
            .notificationSettings()
            .authorizationStatus
    }

    /// Request notifications authorization
    @discardableResult
    func requestAuthorization() async throws -> Bool {
        do {
            let granted = try await UNUserNotificationCenter.current().requestAuthorization(options: [
                .alert,
                .sound,
                .badge
            ])

            logger.info("Notification permission granted: \(granted)")

            return granted
        } catch {
            logger.error("Failed to request notification permissions: \(error)")
            throw error
        }
    }

    // MARK: - Private Methods

    private func setupNotifications() {
        // Note: We do NOT listen for server state changes here
        // Connection is managed explicitly via start() and stop() methods
        // This prevents dual-path connection attempts
    }

    private func connect() {
        // Using interpolation to bypass privacy restrictions for debugging
        logger.info("🔌 NotificationService.connect() called - isConnected: \(self.isConnected, privacy: .public)")
        guard !isConnected else {
            logger.info("Already connected to notification service")
            return
        }

        // When auth mode is "none", we can connect without a token.
        // In any other auth mode, a token is required for the local Mac app to connect.
<<<<<<< HEAD
        guard let serverProvider = self.serverProvider else {
            logger.error("Server provider is not available")
            return
        }
        
        if serverProvider.authMode != "none", serverProvider.localAuthToken == nil {
            logger.error("No auth token available for notification service in auth mode '\(serverProvider.authMode)'")
            return
        }

        let eventsURL = "http://localhost:\(serverProvider.port)/api/events"
        // Show full URL for debugging SSE connection issues
        logger.info("📡 Attempting to connect to SSE endpoint: \(eventsURL, privacy: .public)")
        
=======
        if serverManager.authMode != "none", serverManager.localAuthToken == nil {
            logger
                .error("No auth token available for notification service in auth mode '\(self.serverManager.authMode)'")
            return
        }

        let eventsURL = "http://localhost:\(self.serverManager.port)/api/events"
        logger.info("📡 Attempting to connect to SSE endpoint: \(eventsURL)")

>>>>>>> e9a1ce05
        guard let url = URL(string: eventsURL) else {
            logger.error("Invalid events URL: \(eventsURL)")
            return
        }

        // Create headers
        var headers: [String: String] = [
            "Accept": "text/event-stream",
            "Cache-Control": "no-cache"
        ]

        // Add authorization header if auth token is available.
        // When auth mode is "none", there's no token, and that's okay.
        if let authToken = serverProvider.localAuthToken {
            headers["Authorization"] = "Bearer \(authToken)"
            // Show token prefix for debugging (first 10 chars only for security)
            let tokenPrefix = String(authToken.prefix(10))
            logger.info("🔑 Using auth token for SSE connection: \(tokenPrefix, privacy: .public)...")
        } else {
            logger.info("🔓 Connecting to SSE without an auth token (auth mode: '\(serverProvider.authMode)')")
        }

        // Add custom header to indicate this is the Mac app
        headers["X-VibeTunnel-Client"] = "mac-app"

        eventSource = EventSource(url: url, headers: headers)

        eventSource?.onOpen = { [weak self] in
            Task { @MainActor in
                guard let self else { return }
                self.logger.info("✅ Connected to notification event stream")
                self.isConnected = true
                // Post notification for UI update
                NotificationCenter.default.post(name: .notificationServiceConnectionChanged, object: nil)
            }
        }

        eventSource?.onError = { [weak self] error in
            Task { @MainActor in
                guard let self else { return }
                if let error {
                    self.logger.error("❌ EventSource error: \(error)")
                }
                self.isConnected = false
                // Post notification for UI update
                NotificationCenter.default.post(name: .notificationServiceConnectionChanged, object: nil)
                // Don't reconnect here - let server state changes trigger reconnection
            }
        }

        eventSource?.onMessage = { [weak self] event in
            Task { @MainActor in
<<<<<<< HEAD
                guard let self else { return }
                self.logger.info("🎯 EventSource onMessage fired! Event type: \(event.event ?? "default", privacy: .public), Has data: \(event.data != nil, privacy: .public)")
                await self.handleEvent(event)
=======
                self?.logger
                    .info(
                        "🎯 EventSource onMessage fired! Event type: \(event.event ?? "default"), Has data: \(event.data != nil)"
                    )
                self?.handleEvent(event)
>>>>>>> e9a1ce05
            }
        }

        eventSource?.connect()
    }

    private func disconnect() {
        eventSource?.disconnect()
        eventSource = nil
        isConnected = false
        logger.info("Disconnected from notification service")
        // Post notification for UI update
        NotificationCenter.default.post(name: .notificationServiceConnectionChanged, object: nil)
    }

<<<<<<< HEAD
    private func handleEvent(_ event: Event) async {
        guard let data = event.data else { 
=======
    private func handleEvent(_ event: Event) {
        guard let data = event.data else {
>>>>>>> e9a1ce05
            logger.warning("Received event with no data")
            return
        }

        // Log event details for debugging
        logger.debug("📨 Received SSE event - Type: \(event.event ?? "message"), ID: \(event.id ?? "none")")
        logger.debug("📨 Event data: \(data)")

        do {
            guard let jsonData = data.data(using: .utf8) else {
                logger.error("Failed to convert event data to UTF-8")
                return
            }

            let json = try JSONSerialization.jsonObject(with: jsonData) as? [String: Any] ?? [:]

            guard let type = json["type"] as? String else {
                logger.error("Event missing type field")
                return
            }

            // Process based on event type and user preferences
            switch type {
            case "session-start":
                logger.info("🚀 Processing session-start event")
                if configProvider?.notificationsEnabled ?? false && preferences.sessionStart {
                    handleSessionStart(json)
                } else {
                    logger.debug("Session start notifications disabled")
                }
            case "session-exit":
                logger.info("🏁 Processing session-exit event")
                if configProvider?.notificationsEnabled ?? false && preferences.sessionExit {
                    handleSessionExit(json)
                } else {
                    logger.debug("Session exit notifications disabled")
                }
            case "command-finished":
                logger.info("✅ Processing command-finished event")
                if configProvider?.notificationsEnabled ?? false && preferences.commandCompletion {
                    handleCommandFinished(json)
                } else {
                    logger.debug("Command completion notifications disabled")
                }
            case "command-error":
                logger.info("❌ Processing command-error event")
                if configProvider?.notificationsEnabled ?? false && preferences.commandError {
                    handleCommandError(json)
                } else {
                    logger.debug("Command error notifications disabled")
                }
            case "bell":
                logger.info("🔔 Processing bell event")
                if configProvider?.notificationsEnabled ?? false && preferences.bell {
                    handleBell(json)
                } else {
                    logger.debug("Bell notifications disabled")
                }
            case "claude-turn":
                logger.info("💬 Processing claude-turn event")
                if configProvider?.notificationsEnabled ?? false && preferences.claudeTurn {
                    handleClaudeTurn(json)
                } else {
                    logger.debug("Claude turn notifications disabled")
                }
            case "connected":
                logger.info("🔗 Received connected event from server")
            case "test-notification":
                logger.info("🧪 Processing test-notification event")
                handleTestNotification(json)
            // No notification for connected events
            default:
                logger.warning("Unknown event type: \(type)")
            }
        } catch {
            logger.error("Failed to parse legacy event data: \(error)")
        }
    }

    // MARK: - Event Handlers

    private func handleSessionStart(_ json: [String: Any]) {
        guard let sessionId = json["sessionId"] as? String else {
            logger.error("Session start event missing sessionId")
            return
        }

        let sessionName = json["sessionName"] as? String ?? "Terminal Session"

        // Prevent duplicate notifications
        if recentlyNotifiedSessions.contains("start-\(sessionId)") {
            logger.debug("Skipping duplicate session start notification for \(sessionId)")
            return
        }

        recentlyNotifiedSessions.insert("start-\(sessionId)")

        let content = UNMutableNotificationContent()
        content.title = "Session Started"
        content.body = sessionName
        content.sound = getNotificationSound()
        content.categoryIdentifier = "SESSION"
        content.userInfo = ["sessionId": sessionId, "type": "session-start"]
        content.interruptionLevel = .passive

        deliverNotificationWithAutoDismiss(content, identifier: "session-start-\(sessionId)", dismissAfter: 5.0)

        // Schedule cleanup
        scheduleNotificationCleanup(for: "start-\(sessionId)", after: 30)
    }

    private func handleSessionExit(_ json: [String: Any]) {
        guard let sessionId = json["sessionId"] as? String else {
            logger.error("Session exit event missing sessionId")
            return
        }

        let sessionName = json["sessionName"] as? String ?? "Terminal Session"
        let exitCode = json["exitCode"] as? Int ?? 0

        // Prevent duplicate notifications
        if recentlyNotifiedSessions.contains("exit-\(sessionId)") {
            logger.debug("Skipping duplicate session exit notification for \(sessionId)")
            return
        }

        recentlyNotifiedSessions.insert("exit-\(sessionId)")

        let content = UNMutableNotificationContent()
        content.title = "Session Ended"
        content.body = sessionName
        content.sound = getNotificationSound()
        content.categoryIdentifier = "SESSION"
        content.userInfo = ["sessionId": sessionId, "type": "session-exit", "exitCode": exitCode]

        if exitCode != 0 {
            content.subtitle = "Exit code: \(exitCode)"
        }

        deliverNotification(content, identifier: "session-exit-\(sessionId)")

        // Schedule cleanup
        scheduleNotificationCleanup(for: "exit-\(sessionId)", after: 30)
    }

    private func handleCommandFinished(_ json: [String: Any]) {
        let command = json["command"] as? String ?? "Command"
        let duration = json["duration"] as? Int ?? 0

        let content = UNMutableNotificationContent()
        content.title = "Your Turn"
        content.body = command
        content.sound = getNotificationSound()
        content.categoryIdentifier = "COMMAND"
        content.interruptionLevel = .active

        // Format duration if provided
        if duration > 0 {
            let seconds = duration / 1_000
            if seconds < 60 {
                content.subtitle = "\(seconds)s"
            } else {
                let minutes = seconds / 60
                let remainingSeconds = seconds % 60
                content.subtitle = "\(minutes)m \(remainingSeconds)s"
            }
        }

        if let sessionId = json["sessionId"] as? String {
            content.userInfo = ["sessionId": sessionId, "type": "command-finished"]
        }

        deliverNotification(content, identifier: "command-\(UUID().uuidString)")
    }

    private func handleCommandError(_ json: [String: Any]) {
        let command = json["command"] as? String ?? "Command"
        let exitCode = json["exitCode"] as? Int ?? 1

        let content = UNMutableNotificationContent()
        content.title = "Command Failed"
        content.body = command
        content.sound = getNotificationSound(critical: true)
        content.categoryIdentifier = "COMMAND"
        content.subtitle = "Exit code: \(exitCode)"

        if let sessionId = json["sessionId"] as? String {
            content.userInfo = ["sessionId": sessionId, "type": "command-error", "exitCode": exitCode]
        }

        deliverNotification(content, identifier: "error-\(UUID().uuidString)")
    }

    private func handleBell(_ json: [String: Any]) {
        guard let sessionId = json["sessionId"] as? String else {
            logger.error("Bell event missing sessionId")
            return
        }

        let sessionName = json["sessionName"] as? String ?? "Terminal"

        let content = UNMutableNotificationContent()
        content.title = "Terminal Bell"
        content.body = sessionName
        content.sound = getNotificationSound()
        content.categoryIdentifier = "BELL"
        content.userInfo = ["sessionId": sessionId, "type": "bell"]

        if let message = json["message"] as? String {
            content.subtitle = message
        }

        deliverNotification(content, identifier: "bell-\(sessionId)-\(Date().timeIntervalSince1970)")
    }

    private func handleTestNotification(_ json: [String: Any]) {
<<<<<<< HEAD
        // Debug: Show full test notification data
        logger.info("🧪 Handling test notification from server - JSON: \(json, privacy: .public)")
        
=======
        logger.info("🧪 Handling test notification from server")

>>>>>>> e9a1ce05
        let title = json["title"] as? String ?? "VibeTunnel Test"
        let body = json["body"] as? String ?? "Server-side notifications are working correctly!"
        let message = json["message"] as? String

        let content = UNMutableNotificationContent()
        content.title = title
        content.body = body
        if let message {
            content.subtitle = message
        }
        content.sound = getNotificationSound()
        content.categoryIdentifier = "TEST"
        content.userInfo = ["type": "test-notification"]

        logger.info("📤 Delivering test notification: \(title) - \(body)")
        deliverNotification(content, identifier: "test-\(UUID().uuidString)")
    }

    private func handleClaudeTurn(_ json: [String: Any]) {
        guard let sessionId = json["sessionId"] as? String else {
            logger.error("Claude turn event missing sessionId")
            return
        }

        let sessionName = json["sessionName"] as? String ?? "Claude"
        let message = json["message"] as? String ?? "Claude has finished responding"

        let content = UNMutableNotificationContent()
        content.title = "Your Turn"
        content.body = message
        content.subtitle = sessionName
        content.sound = getNotificationSound()
        content.categoryIdentifier = "CLAUDE_TURN"
        content.userInfo = ["sessionId": sessionId, "type": "claude-turn"]
        content.interruptionLevel = .active

        deliverNotification(content, identifier: "claude-turn-\(sessionId)-\(Date().timeIntervalSince1970)")
    }

    // MARK: - Notification Delivery

    private func deliverNotification(_ content: UNNotificationContent, identifier: String) {
        let request = UNNotificationRequest(identifier: identifier, content: content, trigger: nil)

        Task { @MainActor in
            do {
                try await UNUserNotificationCenter.current().add(request)
                self.logger.debug("Notification delivered: \(identifier, privacy: .public)")
            } catch {
                self.logger.error("Failed to deliver notification: \(error, privacy: .public) for identifier: \(identifier, privacy: .public)")
            }
        }
    }

    private func deliverNotificationWithAutoDismiss(
        _ content: UNNotificationContent,
        identifier: String,
        dismissAfter seconds: TimeInterval
    ) {
        deliverNotification(content, identifier: identifier)

        // Schedule automatic dismissal
        Task { @MainActor in
            try? await Task.sleep(nanoseconds: UInt64(seconds * 1_000_000_000))
            UNUserNotificationCenter.current().removeDeliveredNotifications(withIdentifiers: [identifier])
        }
    }

    // MARK: - Cleanup

    private func scheduleNotificationCleanup(for key: String, after seconds: TimeInterval) {
        Task { @MainActor in
            try? await Task.sleep(nanoseconds: UInt64(seconds * 1_000_000_000))
            self.recentlyNotifiedSessions.remove(key)
        }
    }

    /// Send a test notification through the server to verify the full flow
    @MainActor
    func sendServerTestNotification() async {
        logger.info("🧪 Sending test notification through server...")
<<<<<<< HEAD
        // Show thread details for debugging dispatch issues
        logger.info("🧵 Current thread: \(Thread.current, privacy: .public)")
        logger.info("🧵 Is main thread: \(Thread.isMainThread, privacy: .public)")
        
=======

>>>>>>> e9a1ce05
        // Check if server is running
        guard serverProvider?.isRunning ?? false else {
            logger.error("❌ Cannot send test notification - server is not running")
            return
        }

        // If not connected to SSE, try to connect first
        if !isConnected {
            logger.warning("⚠️ Not connected to SSE endpoint, attempting to connect...")
            connect()
            // Give it a moment to connect
            try? await Task.sleep(nanoseconds: 500_000_000) // 0.5 seconds
        }

        // Log server info
<<<<<<< HEAD
        logger.info("Server info - Port: \(self.serverProvider?.port ?? "unknown"), Running: \(self.serverProvider?.isRunning ?? false), SSE Connected: \(self.isConnected)")
        
        guard let url = serverProvider?.buildURL(endpoint: "/api/test-notification") else {
            logger.error("❌ Failed to build test notification URL")
            return
        }
        
        // Show full URL for debugging test notification endpoint
        logger.info("📤 Sending POST request to: \(url, privacy: .public)")
        
=======
        logger
            .info(
                "Server info - Port: \(self.serverManager.port), Running: \(self.serverManager.isRunning), SSE Connected: \(self.isConnected)"
            )

        guard let url = serverManager.buildURL(endpoint: "/api/test-notification") else {
            logger.error("❌ Failed to build test notification URL")
            return
        }

        logger.info("📤 Sending POST request to: \(url)")

>>>>>>> e9a1ce05
        var request = URLRequest(url: url)
        request.httpMethod = "POST"
        request.setValue("application/json", forHTTPHeaderField: "Content-Type")

        // Add auth token if available
        if let authToken = serverProvider?.localAuthToken {
            request.setValue("Bearer \(authToken)", forHTTPHeaderField: "Authorization")
            logger.debug("Added auth token to request")
        }

        do {
            let (data, response) = try await URLSession.shared.data(for: request)

            if let httpResponse = response as? HTTPURLResponse {
<<<<<<< HEAD
                // Show HTTP status code for debugging
                logger.info("📥 Received response - Status: \(httpResponse.statusCode, privacy: .public)")
                
=======
                logger.info("📥 Received response - Status: \(httpResponse.statusCode)")

>>>>>>> e9a1ce05
                if httpResponse.statusCode == 200 {
                    logger.info("✅ Server test notification sent successfully")
                    if let responseData = String(data: data, encoding: .utf8) {
                        // Show full response for debugging
                        logger.debug("Response data: \(responseData, privacy: .public)")
                    }
                } else {
                    logger.error("❌ Server test notification failed with status: \(httpResponse.statusCode)")
                    if let errorData = String(data: data, encoding: .utf8) {
                        // Show full error response for debugging
                        logger.error("Error response: \(errorData, privacy: .public)")
                    }
                }
            }
        } catch {
            logger.error("❌ Failed to send server test notification: \(error)")
            logger.error("Error details: \(error.localizedDescription)")
        }
    }

    deinit {
        // Note: We can't call disconnect() here because it's @MainActor isolated
        // The cleanup will happen when the EventSource is deallocated
        // NotificationCenter observers are automatically removed on deinit in modern Swift
    }
<<<<<<< HEAD
    
    // MARK: - UNUserNotificationCenterDelegate

    func userNotificationCenter(
        _ center: UNUserNotificationCenter,
        willPresent notification: UNNotification,
        withCompletionHandler completionHandler: @escaping (UNNotificationPresentationOptions) -> Void
    ) {
        // Debug: Show full notification details
        logger.info("🔔 willPresent notification - identifier: \(notification.request.identifier, privacy: .public), title: \(notification.request.content.title, privacy: .public), body: \(notification.request.content.body, privacy: .public)")
        // Show notifications even when app is in foreground
        completionHandler([.banner, .sound, .list])
    }

    func userNotificationCenter(
        _ center: UNUserNotificationCenter,
        didReceive response: UNNotificationResponse,
        withCompletionHandler completionHandler: @escaping () -> Void
    ) {
        // Debug: Show interaction details
        logger.info("🔔 didReceive response - identifier: \(response.notification.request.identifier, privacy: .public), actionIdentifier: \(response.actionIdentifier, privacy: .public)")
        // Handle notification actions here if needed in the future
        completionHandler()
    }
}
=======
}
>>>>>>> e9a1ce05
<|MERGE_RESOLUTION|>--- conflicted
+++ resolved
@@ -111,7 +111,6 @@
     /// Start monitoring server events
     func start() async {
         logger.info("🚀 NotificationService.start() called")
-<<<<<<< HEAD
         
         // Set delegate here to ensure it's done at the right time
         UNUserNotificationCenter.current().delegate = self
@@ -120,22 +119,13 @@
         // Debug: Log current delegate to verify it's set
         let currentDelegate = UNUserNotificationCenter.current().delegate
         logger.info("🔍 Current UNUserNotificationCenter delegate: \(String(describing: currentDelegate))")
-        
-=======
-
->>>>>>> e9a1ce05
         // Check if notifications are enabled in config
         guard let configProvider = configProvider, configProvider.notificationsEnabled else {
             logger.info("📴 Notifications are disabled in config, skipping SSE connection")
             return
         }
-<<<<<<< HEAD
         
         guard let serverProvider = serverProvider, serverProvider.isRunning else {
-=======
-
-        guard serverManager.isRunning else {
->>>>>>> e9a1ce05
             logger.warning("🔴 Server not running, cannot start notification service")
             return
         }
@@ -526,7 +516,6 @@
 
         // When auth mode is "none", we can connect without a token.
         // In any other auth mode, a token is required for the local Mac app to connect.
-<<<<<<< HEAD
         guard let serverProvider = self.serverProvider else {
             logger.error("Server provider is not available")
             return
@@ -540,18 +529,6 @@
         let eventsURL = "http://localhost:\(serverProvider.port)/api/events"
         // Show full URL for debugging SSE connection issues
         logger.info("📡 Attempting to connect to SSE endpoint: \(eventsURL, privacy: .public)")
-        
-=======
-        if serverManager.authMode != "none", serverManager.localAuthToken == nil {
-            logger
-                .error("No auth token available for notification service in auth mode '\(self.serverManager.authMode)'")
-            return
-        }
-
-        let eventsURL = "http://localhost:\(self.serverManager.port)/api/events"
-        logger.info("📡 Attempting to connect to SSE endpoint: \(eventsURL)")
-
->>>>>>> e9a1ce05
         guard let url = URL(string: eventsURL) else {
             logger.error("Invalid events URL: \(eventsURL)")
             return
@@ -604,17 +581,9 @@
 
         eventSource?.onMessage = { [weak self] event in
             Task { @MainActor in
-<<<<<<< HEAD
                 guard let self else { return }
                 self.logger.info("🎯 EventSource onMessage fired! Event type: \(event.event ?? "default", privacy: .public), Has data: \(event.data != nil, privacy: .public)")
                 await self.handleEvent(event)
-=======
-                self?.logger
-                    .info(
-                        "🎯 EventSource onMessage fired! Event type: \(event.event ?? "default"), Has data: \(event.data != nil)"
-                    )
-                self?.handleEvent(event)
->>>>>>> e9a1ce05
             }
         }
 
@@ -630,13 +599,8 @@
         NotificationCenter.default.post(name: .notificationServiceConnectionChanged, object: nil)
     }
 
-<<<<<<< HEAD
     private func handleEvent(_ event: Event) async {
-        guard let data = event.data else { 
-=======
-    private func handleEvent(_ event: Event) {
         guard let data = event.data else {
->>>>>>> e9a1ce05
             logger.warning("Received event with no data")
             return
         }
@@ -853,14 +817,8 @@
     }
 
     private func handleTestNotification(_ json: [String: Any]) {
-<<<<<<< HEAD
         // Debug: Show full test notification data
         logger.info("🧪 Handling test notification from server - JSON: \(json, privacy: .public)")
-        
-=======
-        logger.info("🧪 Handling test notification from server")
-
->>>>>>> e9a1ce05
         let title = json["title"] as? String ?? "VibeTunnel Test"
         let body = json["body"] as? String ?? "Server-side notifications are working correctly!"
         let message = json["message"] as? String
@@ -942,14 +900,9 @@
     @MainActor
     func sendServerTestNotification() async {
         logger.info("🧪 Sending test notification through server...")
-<<<<<<< HEAD
         // Show thread details for debugging dispatch issues
         logger.info("🧵 Current thread: \(Thread.current, privacy: .public)")
         logger.info("🧵 Is main thread: \(Thread.isMainThread, privacy: .public)")
-        
-=======
-
->>>>>>> e9a1ce05
         // Check if server is running
         guard serverProvider?.isRunning ?? false else {
             logger.error("❌ Cannot send test notification - server is not running")
@@ -965,7 +918,6 @@
         }
 
         // Log server info
-<<<<<<< HEAD
         logger.info("Server info - Port: \(self.serverProvider?.port ?? "unknown"), Running: \(self.serverProvider?.isRunning ?? false), SSE Connected: \(self.isConnected)")
         
         guard let url = serverProvider?.buildURL(endpoint: "/api/test-notification") else {
@@ -975,21 +927,6 @@
         
         // Show full URL for debugging test notification endpoint
         logger.info("📤 Sending POST request to: \(url, privacy: .public)")
-        
-=======
-        logger
-            .info(
-                "Server info - Port: \(self.serverManager.port), Running: \(self.serverManager.isRunning), SSE Connected: \(self.isConnected)"
-            )
-
-        guard let url = serverManager.buildURL(endpoint: "/api/test-notification") else {
-            logger.error("❌ Failed to build test notification URL")
-            return
-        }
-
-        logger.info("📤 Sending POST request to: \(url)")
-
->>>>>>> e9a1ce05
         var request = URLRequest(url: url)
         request.httpMethod = "POST"
         request.setValue("application/json", forHTTPHeaderField: "Content-Type")
@@ -1004,14 +941,8 @@
             let (data, response) = try await URLSession.shared.data(for: request)
 
             if let httpResponse = response as? HTTPURLResponse {
-<<<<<<< HEAD
                 // Show HTTP status code for debugging
                 logger.info("📥 Received response - Status: \(httpResponse.statusCode, privacy: .public)")
-                
-=======
-                logger.info("📥 Received response - Status: \(httpResponse.statusCode)")
-
->>>>>>> e9a1ce05
                 if httpResponse.statusCode == 200 {
                     logger.info("✅ Server test notification sent successfully")
                     if let responseData = String(data: data, encoding: .utf8) {
@@ -1037,7 +968,6 @@
         // The cleanup will happen when the EventSource is deallocated
         // NotificationCenter observers are automatically removed on deinit in modern Swift
     }
-<<<<<<< HEAD
     
     // MARK: - UNUserNotificationCenterDelegate
 
@@ -1062,7 +992,4 @@
         // Handle notification actions here if needed in the future
         completionHandler()
     }
-}
-=======
-}
->>>>>>> e9a1ce05
+}