--- conflicted
+++ resolved
@@ -116,18 +116,7 @@
         case .appleScript:
             requestAppleScriptPermission()
         case .screenRecording:
-<<<<<<< HEAD
-            Task {
-                // Try to request directly first
-                let granted = await requestScreenRecordingPermission()
-                if !granted {
-                    // If denied, open settings
-                    openSystemSettings(for: permission)
-                }
-            }
-=======
             requestScreenRecordingPermission()
->>>>>>> 500c75eb
         case .accessibility:
             requestAccessibilityPermission()
         }
@@ -284,21 +273,6 @@
     // MARK: - Screen Recording Permission
 
     private func checkScreenRecordingPermission() async -> Bool {
-<<<<<<< HEAD
-        // Use CGPreflightScreenCaptureAccess which checks without prompting
-        // This returns true if permission was already granted, false otherwise
-        let hasPermission = CGPreflightScreenCaptureAccess()
-        
-        if !hasPermission {
-            logger.debug("Screen recording permission not granted")
-        }
-        
-        return hasPermission
-    }
-    
-    /// Request screen recording permission (will show prompt if needed)
-    func requestScreenRecordingPermission() async -> Bool {
-=======
         // Check cache first
         if let cache = screenRecordingPermissionCache {
             let age = Date().timeIntervalSince(cache.timestamp)
@@ -318,16 +292,8 @@
         // If CGPreflightScreenCaptureAccess returns false, we need to verify
         // because it might be a false negative on some macOS versions
         // Try SCShareableContent with a very short timeout to avoid hanging
->>>>>>> 500c75eb
         do {
             _ = try await SCShareableContent.current
-<<<<<<< HEAD
-            permissions[.screenRecording] = true
-            return true
-        } catch {
-            logger.debug("Screen recording permission denied: \(error)")
-            permissions[.screenRecording] = false
-=======
 
             logger.debug("Screen recording permission confirmed via SCShareableContent")
             screenRecordingPermissionCache = (granted: true, timestamp: Date())
@@ -335,7 +301,6 @@
         } catch {
             logger.debug("Screen recording permission not granted or check timed out: \(error)")
             screenRecordingPermissionCache = (granted: false, timestamp: Date())
->>>>>>> 500c75eb
             return false
         }
     }
