--- conflicted
+++ resolved
@@ -22,15 +22,12 @@
     private var frameObserver: Any?
     private var lastBounds: CGRect = .zero
     private var maskLayer: CAShapeLayer?
-<<<<<<< HEAD
-=======
 
     /// Tracks whether the new session form is currently active
     var isNewSessionActive = false
 
     /// Closure to be called when window shows
     var onShow: (() -> Void)?
->>>>>>> 2a937eac
 
     /// Closure to be called when window hides
     var onHide: (() -> Void)?
