--- conflicted
+++ resolved
@@ -97,24 +97,16 @@
               let tailscaleService,
               let terminalLauncher else { return }
 
-<<<<<<< HEAD
+        // Update menu state to custom window FIRST before any async operations
+        updateMenuState(.customWindow, button: button)
+        
         // Ensure button state is set immediately and persistently
         button.state = .on
-        
-        // Update menu state to custom window FIRST before any async operations
-        updateMenuState(.customWindow, button: button)
         
         // Force another button state update to ensure it sticks
         DispatchQueue.main.async {
             button.state = .on
         }
-=======
-        // Update menu state to custom window FIRST before any async operations
-        updateMenuState(.customWindow, button: button)
-
-        // Ensure button state is set immediately
-        button.state = .on
->>>>>>> fcda54a5
 
         // Create SessionService instance
         let sessionService = SessionService(serverManager: serverManager, sessionMonitor: sessionMonitor)
@@ -193,12 +185,8 @@
     }
 
     var isAnyMenuVisible: Bool {
-<<<<<<< HEAD
         // Check both the menu state and the actual window visibility
         menuState != .none || (customWindow?.isWindowVisible ?? false)
-=======
-        menuState != .none
->>>>>>> fcda54a5
     }
 
     // MARK: - Right-Click Context Menu
