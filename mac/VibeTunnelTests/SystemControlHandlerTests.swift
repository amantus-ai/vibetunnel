--- conflicted
+++ resolved
@@ -70,24 +70,10 @@
     @MainActor
     @Test("Ignores repository path update from non-web sources")
     func ignoresNonWebPathUpdates() async throws {
-<<<<<<< HEAD
-        // Given - Store original and set test value
-        let originalPath = UserDefaults.standard.string(forKey: AppConstants.UserDefaultsKeys.repositoryBasePath)
-        defer {
-            // Restore original value
-            if let original = originalPath {
-                UserDefaults.standard.set(original, forKey: AppConstants.UserDefaultsKeys.repositoryBasePath)
-            } else {
-                UserDefaults.standard.removeObject(forKey: AppConstants.UserDefaultsKeys.repositoryBasePath)
-            }
-        }
-
-=======
         // Use a unique key for this test to avoid interference from other processes
         let testKey = "TestRepositoryBasePath_\(UUID().uuidString)"
 
         // Given - Set test value
->>>>>>> 690ac8fe
         let initialPath = "~/Projects"
         UserDefaults.standard.set(initialPath, forKey: testKey)
         UserDefaults.standard.synchronize()
