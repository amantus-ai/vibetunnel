--- conflicted
+++ resolved
@@ -18,12 +18,12 @@
 
   private handleKillAll() {
     if (this.killingAll) return;
-
+    
     this.killingAll = true;
     this.requestUpdate();
-
+    
     this.dispatchEvent(new CustomEvent('kill-all-sessions'));
-
+    
     // Reset the state after a delay to allow for the kill operations to complete
     setTimeout(() => {
       this.killingAll = false;
@@ -32,8 +32,8 @@
   }
 
   render() {
-    const runningSessions = this.sessions.filter((session) => session.status === 'running');
-
+    const runningSessions = this.sessions.filter(session => session.status === 'running');
+    
     // Reset killing state if no more running sessions
     if (this.killingAll && runningSessions.length === 0) {
       this.killingAll = false;
@@ -43,66 +43,27 @@
       <div class="p-4 border-b border-vs-border">
         <div class="flex flex-col sm:flex-row sm:items-center sm:justify-between gap-3">
           <div class="text-vs-user font-mono text-sm">VibeTunnel</div>
-<<<<<<< HEAD
-          <div class="flex items-center gap-3">
-            <label
-              class="flex items-center gap-2 text-vs-text text-sm cursor-pointer hover:text-vs-accent transition-colors"
-            >
-=======
           <div class="flex flex-col sm:flex-row sm:items-center gap-3">
             <label class="flex items-center gap-2 text-vs-text text-sm cursor-pointer hover:text-vs-accent transition-colors">
->>>>>>> 60274256
               <div class="relative">
                 <input
                   type="checkbox"
                   class="sr-only"
                   .checked=${this.hideExited}
-                  @change=${(e: Event) =>
-                    this.dispatchEvent(
-                      new CustomEvent('hide-exited-change', {
-                        detail: (e.target as HTMLInputElement).checked,
-                      })
-                    )}
-                />
-                <div
-                  class="w-4 h-4 border border-vs-border rounded bg-vs-bg-secondary flex items-center justify-center transition-all ${this
-                    .hideExited
-                    ? 'bg-vs-user border-vs-user'
-                    : 'hover:border-vs-accent'}"
+                  @change=${(e: Event) => this.dispatchEvent(new CustomEvent('hide-exited-change', { detail: (e.target as HTMLInputElement).checked }))}
                 >
-                  ${this.hideExited
-                    ? html`
-                        <svg class="w-3 h-3 text-vs-bg" fill="currentColor" viewBox="0 0 20 20">
-                          <path
-                            fill-rule="evenodd"
-                            d="M16.707 5.293a1 1 0 010 1.414l-8 8a1 1 0 01-1.414 0l-4-4a1 1 0 011.414-1.414L8 12.586l7.293-7.293a1 1 0 011.414 0z"
-                            clip-rule="evenodd"
-                          ></path>
-                        </svg>
-                      `
-                    : ''}
+                <div class="w-4 h-4 border border-vs-border rounded bg-vs-bg-secondary flex items-center justify-center transition-all ${
+                  this.hideExited ? 'bg-vs-user border-vs-user' : 'hover:border-vs-accent'
+                }">
+                  ${this.hideExited ? html`
+                    <svg class="w-3 h-3 text-vs-bg" fill="currentColor" viewBox="0 0 20 20">
+                      <path fill-rule="evenodd" d="M16.707 5.293a1 1 0 010 1.414l-8 8a1 1 0 01-1.414 0l-4-4a1 1 0 011.414-1.414L8 12.586l7.293-7.293a1 1 0 011.414 0z" clip-rule="evenodd"></path>
+                    </svg>
+                  ` : ''}
                 </div>
               </div>
               hide exited
             </label>
-<<<<<<< HEAD
-            ${runningSessions.length > 0 && !this.killingAll
-              ? html`
-                  <button
-                    class="bg-vs-warning text-vs-bg hover:bg-vs-highlight font-mono px-4 py-2 border-none rounded transition-colors text-sm"
-                    @click=${this.handleKillAll}
-                  >
-                    KILL ALL (${runningSessions.length})
-                  </button>
-                `
-              : ''}
-            <button
-              class="bg-vs-user text-vs-text hover:bg-vs-accent font-mono px-4 py-2 border-none rounded transition-colors text-sm"
-              @click=${this.handleCreateSession}
-            >
-              CREATE SESSION
-            </button>
-=======
             <div class="flex gap-2">
               ${runningSessions.length > 0 && !this.killingAll ? html`
                 <button
@@ -119,7 +80,6 @@
                 CREATE SESSION
               </button>
             </div>
->>>>>>> 60274256
           </div>
         </div>
       </div>
