--- conflicted
+++ resolved
@@ -9,6 +9,7 @@
  * @fires kill-all-sessions - When kill all button is clicked
  * @fires clean-exited-sessions - When clean exited button is clicked
  * @fires open-file-browser - When browse button is clicked
+ * @fires logout - When logout is clicked
  */
 import { LitElement, html } from 'lit';
 import { customElement, property } from 'lit/decorators.js';
@@ -26,8 +27,9 @@
 
   @property({ type: Array }) sessions: Session[] = [];
   @property({ type: Boolean }) hideExited = true;
-<<<<<<< HEAD
   @property({ type: Boolean }) showSplitView = false;
+  @property({ type: String }) currentUser: string | null = null;
+  @property({ type: String }) authMethod: string | null = null;
 
   private forwardEvent = (e: Event) => {
     // Forward events from child components to parent
@@ -41,70 +43,6 @@
 
   render() {
     return this.showSplitView ? this.renderSidebarHeader() : this.renderFullHeader();
-=======
-  @property({ type: String }) currentUser: string | null = null;
-  @property({ type: String }) authMethod: string | null = null;
-  @state() private killingAll = false;
-  @state() private showUserMenu = false;
-
-  private handleCreateSession(e: MouseEvent) {
-    // Capture button position for view transition
-    const button = e.currentTarget as HTMLButtonElement;
-    const rect = button.getBoundingClientRect();
-
-    // Store position in CSS custom properties for the transition
-    document.documentElement.style.setProperty('--vt-button-x', `${rect.left + rect.width / 2}px`);
-    document.documentElement.style.setProperty('--vt-button-y', `${rect.top + rect.height / 2}px`);
-    document.documentElement.style.setProperty('--vt-button-width', `${rect.width}px`);
-    document.documentElement.style.setProperty('--vt-button-height', `${rect.height}px`);
-
-    this.dispatchEvent(new CustomEvent('create-session'));
-  }
-
-  private handleLogout() {
-    this.showUserMenu = false;
-    this.dispatchEvent(new CustomEvent('logout'));
-  }
-
-  private toggleUserMenu() {
-    this.showUserMenu = !this.showUserMenu;
-  }
-
-  private handleClickOutside = (e: Event) => {
-    const target = e.target as HTMLElement;
-    if (!target.closest('.user-menu-container')) {
-      this.showUserMenu = false;
-    }
-  };
-
-  connectedCallback() {
-    super.connectedCallback();
-    document.addEventListener('click', this.handleClickOutside);
-  }
-
-  disconnectedCallback() {
-    super.disconnectedCallback();
-    document.removeEventListener('click', this.handleClickOutside);
-  }
-
-  private handleKillAll() {
-    if (this.killingAll) return;
-
-    this.killingAll = true;
-    this.requestUpdate();
-
-    this.dispatchEvent(new CustomEvent('kill-all-sessions'));
-
-    // Reset the state after a delay to allow for the kill operations to complete
-    setTimeout(() => {
-      this.killingAll = false;
-      this.requestUpdate();
-    }, 3000); // 3 seconds should be enough for most kill operations
-  }
-
-  private handleCleanExited() {
-    this.dispatchEvent(new CustomEvent('clean-exited-sessions'));
->>>>>>> ef9a7576
   }
 
   private renderSidebarHeader() {
@@ -122,242 +60,19 @@
 
   private renderFullHeader() {
     return html`
-<<<<<<< HEAD
       <full-header
         .sessions=${this.sessions}
         .hideExited=${this.hideExited}
+        .currentUser=${this.currentUser}
+        .authMethod=${this.authMethod}
         @create-session=${this.forwardEvent}
         @hide-exited-change=${this.forwardEvent}
         @kill-all-sessions=${this.forwardEvent}
         @clean-exited-sessions=${this.forwardEvent}
+        @open-file-browser=${this.forwardEvent}
+        @open-notification-settings=${this.forwardEvent}
+        @logout=${this.forwardEvent}
       ></full-header>
-=======
-      <div
-        class="app-header bg-dark-bg-secondary border-b border-dark-border px-6 py-3"
-        style="padding-top: max(0.75rem, calc(0.75rem + env(safe-area-inset-top)));"
-      >
-        <!-- Mobile layout -->
-        <div class="flex flex-col gap-4 sm:hidden">
-          <!-- Centered VibeTunnel title with stats -->
-          <div class="text-center flex flex-col items-center gap-2">
-            <a
-              href="/"
-              class="text-2xl font-bold text-accent-green flex items-center gap-3 font-mono hover:opacity-80 transition-opacity cursor-pointer group"
-              title="Go to home"
-            >
-              <terminal-icon size="28"></terminal-icon>
-              <span class="group-hover:underline">VibeTunnel</span>
-            </a>
-            <p class="text-dark-text-muted text-sm font-mono">
-              ${runningSessions.length} ${runningSessions.length === 1 ? 'session' : 'sessions'}
-              ${exitedSessions.length > 0 ? `• ${exitedSessions.length} exited` : ''}
-            </p>
-          </div>
-
-          <!-- Controls row: left buttons and right buttons -->
-          <div class="flex items-center justify-between">
-            <div class="flex gap-2">
-              ${exitedSessions.length > 0
-                ? html`
-                    <button
-                      class="btn-secondary font-mono text-xs px-4 py-2 ${this.hideExited
-                        ? ''
-                        : 'bg-accent-green text-dark-bg hover:bg-accent-green-darker'}"
-                      @click=${() =>
-                        this.dispatchEvent(
-                          new CustomEvent('hide-exited-change', {
-                            detail: !this.hideExited,
-                          })
-                        )}
-                    >
-                      ${this.hideExited
-                        ? `Show (${exitedSessions.length})`
-                        : `Hide (${exitedSessions.length})`}
-                    </button>
-                  `
-                : ''}
-              ${!this.hideExited && exitedSessions.length > 0
-                ? html`
-                    <button
-                      class="btn-ghost font-mono text-xs text-status-warning"
-                      @click=${this.handleCleanExited}
-                    >
-                      Clean Exited
-                    </button>
-                  `
-                : ''}
-              ${runningSessions.length > 0 && !this.killingAll
-                ? html`
-                    <button
-                      class="btn-ghost font-mono text-xs text-status-error"
-                      @click=${this.handleKillAll}
-                    >
-                      Kill (${runningSessions.length})
-                    </button>
-                  `
-                : ''}
-            </div>
-
-            <div class="flex gap-2">
-              <button
-                class="btn-secondary font-mono text-xs px-3 py-2"
-                @click=${this.handleOpenFileBrowser}
-                title="Browse Files"
-              >
-                <span class="flex items-center gap-1">
-                  <svg width="16" height="16" viewBox="0 0 16 16" fill="currentColor">
-                    <path
-                      d="M1.75 1h5.5c.966 0 1.75.784 1.75 1.75v1h4c.966 0 1.75.784 1.75 1.75v7.75A1.75 1.75 0 0113 15H3a1.75 1.75 0 01-1.75-1.75V2.75C1.25 1.784 1.784 1 1.75 1zM2.75 2.5v10.75c0 .138.112.25.25.25h10a.25.25 0 00.25-.25V5.5a.25.25 0 00-.25-.25H8.75v-2.5a.25.25 0 00-.25-.25h-5.5a.25.25 0 00-.25.25z"
-                    />
-                  </svg>
-                  Browse
-                </span>
-              </button>
-              <notification-status
-                @open-settings=${() =>
-                  this.dispatchEvent(new CustomEvent('open-notification-settings'))}
-              ></notification-status>
-              <button
-                class="btn-primary font-mono text-xs px-4 py-2 vt-create-button"
-                @click=${this.handleCreateSession}
-                style="view-transition-name: create-session-button"
-              >
-                Create
-              </button>
-            </div>
-          </div>
-        </div>
-
-        <!-- Desktop layout: single row -->
-        <div class="hidden sm:flex sm:items-center sm:justify-between">
-          <a
-            href="/"
-            class="flex items-center gap-3 hover:opacity-80 transition-opacity cursor-pointer group"
-            title="Go to home"
-          >
-            <terminal-icon size="32"></terminal-icon>
-            <div>
-              <h1 class="text-xl font-bold text-accent-green font-mono group-hover:underline">
-                VibeTunnel
-              </h1>
-              <p class="text-dark-text-muted text-sm font-mono">
-                ${runningSessions.length} ${runningSessions.length === 1 ? 'session' : 'sessions'}
-                ${exitedSessions.length > 0 ? `• ${exitedSessions.length} exited` : ''}
-              </p>
-            </div>
-          </a>
-          <div class="flex items-center gap-3">
-            ${exitedSessions.length > 0
-              ? html`
-                  <button
-                    class="btn-secondary font-mono text-xs px-4 py-2 ${this.hideExited
-                      ? ''
-                      : 'bg-accent-green text-dark-bg hover:bg-accent-green-darker'}"
-                    @click=${() =>
-                      this.dispatchEvent(
-                        new CustomEvent('hide-exited-change', {
-                          detail: !this.hideExited,
-                        })
-                      )}
-                  >
-                    ${this.hideExited
-                      ? `Show Exited (${exitedSessions.length})`
-                      : `Hide Exited (${exitedSessions.length})`}
-                  </button>
-                `
-              : ''}
-            <div class="flex gap-2">
-              ${!this.hideExited && this.sessions.filter((s) => s.status === 'exited').length > 0
-                ? html`
-                    <button
-                      class="btn-ghost font-mono text-xs text-status-warning"
-                      @click=${this.handleCleanExited}
-                    >
-                      Clean Exited
-                    </button>
-                  `
-                : ''}
-              ${runningSessions.length > 0 && !this.killingAll
-                ? html`
-                    <button
-                      class="btn-ghost font-mono text-xs text-status-error"
-                      @click=${this.handleKillAll}
-                    >
-                      Kill All (${runningSessions.length})
-                    </button>
-                  `
-                : ''}
-              <button
-                class="btn-secondary font-mono text-xs px-4 py-2"
-                @click=${this.handleOpenFileBrowser}
-                title="Browse Files (⌘O)"
-              >
-                <span class="flex items-center gap-1">
-                  <svg width="16" height="16" viewBox="0 0 16 16" fill="currentColor">
-                    <path
-                      d="M1.75 1h5.5c.966 0 1.75.784 1.75 1.75v1h4c.966 0 1.75.784 1.75 1.75v7.75A1.75 1.75 0 0113 15H3a1.75 1.75 0 01-1.75-1.75V2.75C1.25 1.784 1.784 1 1.75 1zM2.75 2.5v10.75c0 .138.112.25.25.25h10a.25.25 0 00.25-.25V5.5a.25.25 0 00-.25-.25H8.75v-2.5a.25.25 0 00-.25-.25h-5.5a.25.25 0 00-.25.25z"
-                    />
-                  </svg>
-                  Browse
-                </span>
-              </button>
-              <notification-status
-                @open-settings=${() =>
-                  this.dispatchEvent(new CustomEvent('open-notification-settings'))}
-              ></notification-status>
-              <button
-                class="btn-primary font-mono text-xs px-4 py-2 vt-create-button"
-                @click=${this.handleCreateSession}
-                style="view-transition-name: create-session-button"
-              >
-                Create Session
-              </button>
-              ${this.currentUser
-                ? html`
-                    <div class="user-menu-container relative">
-                      <button
-                        class="btn-ghost font-mono text-xs text-dark-text flex items-center gap-1"
-                        @click=${this.toggleUserMenu}
-                        title="User menu"
-                      >
-                        <span>${this.currentUser}</span>
-                        <svg
-                          width="10"
-                          height="10"
-                          viewBox="0 0 10 10"
-                          fill="currentColor"
-                          class="transition-transform ${this.showUserMenu ? 'rotate-180' : ''}"
-                        >
-                          <path d="M5 7L1 3h8z" />
-                        </svg>
-                      </button>
-                      ${this.showUserMenu
-                        ? html`
-                            <div
-                              class="absolute right-0 top-full mt-1 bg-dark-surface border border-dark-border rounded shadow-lg py-1 z-50 min-w-32"
-                            >
-                              <div
-                                class="px-3 py-2 text-xs text-dark-text-muted border-b border-dark-border"
-                              >
-                                ${this.authMethod || 'authenticated'}
-                              </div>
-                              <button
-                                class="w-full text-left px-3 py-2 text-xs font-mono text-status-warning hover:bg-dark-bg-secondary hover:text-status-error"
-                                @click=${this.handleLogout}
-                              >
-                                Logout
-                              </button>
-                            </div>
-                          `
-                        : ''}
-                    </div>
-                  `
-                : ''}
-            </div>
-          </div>
-        </div>
-      </div>
->>>>>>> ef9a7576
     `;
   }
 }