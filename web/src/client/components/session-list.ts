--- conflicted
+++ resolved
@@ -41,12 +41,9 @@
   @property({ type: Boolean }) loading = false;
   @property({ type: Boolean }) hideExited = true;
   @property({ type: Boolean }) showCreateModal = false;
-<<<<<<< HEAD
   @property({ type: String }) selectedSessionId: string | null = null;
   @property({ type: Boolean }) compactMode = false;
-=======
   @property({ type: Object }) authClient!: AuthClient;
->>>>>>> ef9a7576
 
   @state() private cleaningExited = false;
   private previousRunningCount = 0;
@@ -262,7 +259,6 @@
                   filteredSessions,
                   (session) => session.id,
                   (session) => html`
-<<<<<<< HEAD
                     ${this.compactMode
                       ? html`
                           <!-- Compact list item for sidebar -->
@@ -312,14 +308,31 @@
                                               : `/api/sessions/${session.id}`;
                                           const response = await fetch(endpoint, {
                                             method: 'DELETE',
+                                            headers: {
+                                              ...this.authClient.getAuthHeader(),
+                                            },
                                           });
                                           if (response.ok) {
                                             this.handleSessionKilled({
                                               detail: { sessionId: session.id },
                                             } as CustomEvent);
+                                          } else {
+                                            const errorText = await response.text();
+                                            throw new Error(
+                                              `Failed to ${session.status === 'exited' ? 'cleanup' : 'kill'} session: ${response.status} ${errorText}`
+                                            );
                                           }
                                         } catch (error) {
                                           logger.error('Failed to kill session', error);
+                                          this.handleSessionKillError({
+                                            detail: {
+                                              sessionId: session.id,
+                                              error:
+                                                error instanceof Error
+                                                  ? error.message
+                                                  : 'Unknown error',
+                                            },
+                                          } as CustomEvent);
                                         }
                                       }}
                                       title="${session.status === 'running'
@@ -349,22 +362,13 @@
                           <!-- Full session card for main view -->
                           <session-card
                             .session=${session}
+                            .authClient=${this.authClient}
                             @session-select=${this.handleSessionSelect}
                             @session-killed=${this.handleSessionKilled}
                             @session-kill-error=${this.handleSessionKillError}
                           >
                           </session-card>
                         `}
-=======
-                    <session-card
-                      .session=${session}
-                      .authClient=${this.authClient}
-                      @session-select=${this.handleSessionSelect}
-                      @session-killed=${this.handleSessionKilled}
-                      @session-kill-error=${this.handleSessionKillError}
-                    >
-                    </session-card>
->>>>>>> ef9a7576
                   `
                 )}
               </div>
