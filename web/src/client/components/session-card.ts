--- conflicted
+++ resolved
@@ -278,12 +278,7 @@
 
         <!-- Terminal display (main content) -->
         <div
-<<<<<<< HEAD
-          class="session-preview bg-dark-bg overflow-hidden flex-1 ${this.session.status ===
-          'exited'
-=======
           class="session-preview bg-black overflow-hidden flex-1 ${this.session.status === 'exited'
->>>>>>> ef9a7576
             ? 'session-exited'
             : ''}"
         >
