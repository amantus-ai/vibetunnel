--- conflicted
+++ resolved
@@ -44,12 +44,8 @@
   @property({ type: Boolean }) disabled = false;
   @property({ type: Boolean }) visible = false;
   @property({ type: Object }) authClient!: AuthClient;
-<<<<<<< HEAD
-  @property({ type: Boolean }) spawnWindow = true;
+  @property({ type: Boolean }) spawnWindow = false;
   @property({ type: String }) titleMode = TitleMode.DYNAMIC;
-=======
-  @property({ type: Boolean }) spawnWindow = false;
->>>>>>> f1c05546
 
   @state() private isCreating = false;
   @state() private showFileBrowser = false;
@@ -420,7 +416,6 @@
                 @input=${this.handleSessionNameChange}
                 placeholder="My Session"
                 ?disabled=${this.disabled || this.isCreating}
-                data-testid="session-name-input"
               />
             </div>
 
@@ -434,7 +429,6 @@
                 @input=${this.handleCommandChange}
                 placeholder="zsh"
                 ?disabled=${this.disabled || this.isCreating}
-                data-testid="command-input"
               />
             </div>
 
@@ -449,7 +443,6 @@
                   @input=${this.handleWorkingDirChange}
                   placeholder="~/"
                   ?disabled=${this.disabled || this.isCreating}
-                  data-testid="working-dir-input"
                 />
                 <button
                   class="btn-secondary font-mono px-4"
@@ -474,7 +467,6 @@
                 class="relative inline-flex h-6 w-11 items-center rounded-full transition-colors focus:outline-none focus:ring-2 focus:ring-accent-green focus:ring-offset-2 focus:ring-offset-dark-bg ${
                   this.spawnWindow ? 'bg-accent-green' : 'bg-dark-border'
                 }"
-                data-testid="spawn-window-toggle"
                 ?disabled=${this.disabled || this.isCreating}
               >
                 <span
@@ -557,7 +549,6 @@
                   !this.workingDir?.trim() ||
                   !this.command?.trim()
                 }
-                data-testid="create-session-submit"
               >
                 ${this.isCreating ? 'Creating...' : 'Create'}
               </button>
