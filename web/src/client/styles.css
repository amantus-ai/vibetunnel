@tailwind base;
@tailwind components;
@tailwind utilities;

/* CSS Custom Properties for VibeTunnel constants */
:root {
  /* Breakpoints */
  --vt-breakpoint-mobile: 768px;
  --vt-breakpoint-tablet: 1024px;
  --vt-breakpoint-desktop: 1280px;

  /* Sidebar dimensions */
  --vt-sidebar-default-width: 320px;
  --vt-sidebar-min-width: 240px;
  --vt-sidebar-max-width: 600px;
  --vt-sidebar-mobile-right-margin: 80px;

  /* Transitions */
  --vt-transition-sidebar: 200ms;
  --vt-transition-mobile-slide: 200ms;
  --vt-transition-resize-handle: 200ms;

  /* Z-index layers */
  --vt-z-mobile-overlay: 20;
  --vt-z-sidebar-mobile: 30;
  --vt-z-session-exited-overlay: 100;

  /* Terminal */
  --vt-terminal-min-height: 200px;
  --vt-terminal-default-visible-rows: 24;
  --vt-terminal-resize-debounce: 100ms;
}

/* Global dark theme styles */
@layer base {
  body {
    @apply bg-black text-dark-text;
  }

  /* Default focus styles */
  :focus {
    outline: none;
    box-shadow: 0 0 0 2px rgba(0, 255, 136, 0.3);
  }

  /* iOS Safe Area Support */
  .safe-area-top {
    padding-top: env(safe-area-inset-top);
  }

  .safe-area-bottom {
    padding-bottom: env(safe-area-inset-bottom);
  }

  .safe-area-left {
    padding-left: env(safe-area-inset-left);
  }

  .safe-area-right {
    padding-right: env(safe-area-inset-right);
  }
}

/* Custom components */
@layer components {
  /* Glowing terminal icon */
  .terminal-icon {
    @apply text-accent-green;
    filter: drop-shadow(0 0 10px rgba(0, 255, 136, 0.6));
  }

  /* Input fields with glow effect */
  .input-field {
    @apply bg-dark-bg-secondary border border-dark-border rounded-lg px-4 py-3 text-dark-text w-full;
    @apply transition-all duration-200 ease-in-out;
    @apply hover:border-accent-green-darker focus:border-accent-green;
    @apply focus:shadow-glow-green-sm;
  }

  /* Button styles */
  .btn-primary {
    @apply bg-accent-green text-dark-bg font-medium px-6 py-3 rounded-lg;
    @apply transition-all duration-200 ease-in-out;
    @apply hover:bg-accent-green-light hover:shadow-glow-green;
    @apply active:scale-95;
  }

  .btn-secondary {
    @apply border border-accent-green text-accent-green px-6 py-3 rounded-lg;
    @apply transition-all duration-200 ease-in-out;
    @apply hover:bg-accent-green hover:text-dark-bg hover:shadow-glow-green;
    @apply active:scale-95;
  }

  .btn-ghost {
    @apply text-dark-text-muted px-4 py-2 rounded-lg;
    @apply transition-all duration-200 ease-in-out;
    @apply hover:text-dark-text hover:bg-dark-bg-tertiary;
  }

  /* Card styles */
  .card {
    @apply bg-black border border-dark-border rounded-lg p-0;
    @apply transition-all duration-200 ease-in-out;
    @apply hover:border-accent-green-darker hover:shadow-glow-green-sm;
  }

  /* Quick start buttons */
  .quick-start-btn {
    @apply bg-dark-bg-tertiary border border-dark-border rounded-lg px-4 py-3 h-12;
    @apply transition-all duration-200 ease-in-out text-dark-text-muted;
    @apply hover:border-accent-green hover:text-accent-green hover:shadow-glow-green-sm;
    @apply active:scale-95;
  }

  .quick-start-btn.active {
    @apply bg-accent-green text-dark-bg border-accent-green shadow-glow-green-sm;
  }

  /* Modal backdrop */
  .modal-backdrop {
    @apply fixed inset-0 bg-black bg-opacity-80 z-40;
    backdrop-filter: blur(4px);
  }

  /* Modal content */
  .modal-content {
    @apply bg-dark-bg-secondary border border-dark-border rounded-xl p-8;
    @apply shadow-2xl shadow-black/50;
  }

  /* Labels */
  .form-label {
    @apply text-dark-text-muted text-sm font-medium mb-2 flex items-center gap-2;
  }

  /* Responsive session grid layout */
  .session-flex-responsive {
    display: grid;
    grid-template-columns: repeat(auto-fill, minmax(350px, 1fr));
    grid-auto-rows: 380px;
    gap: 1rem;
    padding: 0 0.5rem;
  }

  .session-flex-responsive > * {
<<<<<<< HEAD
    flex: 1 1 400px;
    min-width: 300px;
    max-width: 500px;
    height: 400px;
=======
    height: 100%;
    overflow: hidden;
>>>>>>> ef9a7576
  }

  @media (max-width: 420px) {
    .session-flex-responsive {
      padding: 0;
      grid-template-columns: 1fr;
      grid-auto-rows: 300px;
    }
  }

  /* Authentication styles */
  .auth-container {
    @apply min-h-screen bg-dark-bg flex items-center justify-center p-4;
  }

  .auth-header {
    @apply text-center mb-2;
  }

  .auth-title {
    @apply text-2xl font-mono font-bold text-dark-text;
  }

  .auth-subtitle {
    @apply text-dark-text-muted font-mono text-xs;
  }

  .auth-form {
    @apply bg-dark-bg-secondary border border-dark-border rounded-lg p-0 w-full;
  }

  .auth-divider {
    @apply relative text-center text-dark-text-muted font-mono text-sm;
  }

  .auth-divider::before {
    @apply absolute top-1/2 left-0 w-full h-px bg-dark-border;
    content: '';
    transform: translateY(-50%);
  }

  .auth-divider span {
    @apply bg-dark-bg-secondary px-4;
  }

  /* SSH Key Manager styles */
  .ssh-key-item {
    @apply bg-dark-bg border-0 rounded-lg p-6;
    @apply transition-all duration-200 ease-in-out;
  }

  .badge {
    @apply px-2 py-1 rounded text-xs font-mono font-semibold;
  }

  .badge-rsa {
    @apply bg-blue-500 text-white;
  }

  .badge-ed25519 {
    @apply bg-purple-500 text-white;
  }
}

/* Fira Code Variable Font */
@font-face {
  font-family: 'Fira Code';
  font-style: normal;
  font-weight: 300 700;
  font-display: swap;
  src:
    url('/fonts/FiraCode-VF.woff2') format('woff2-variations'),
    url('/fonts/FiraCode-VF.ttf') format('truetype-variations');
  font-variation-settings: 'wght' 400;
}

/* Hack Nerd Font */
@font-face {
  font-family: 'Hack Nerd Font Mono';
  font-style: normal;
  font-weight: 400;
  font-display: swap;
  src: url('/fonts/HackNerdFontMono-Regular.ttf') format('truetype');
}

@font-face {
  font-family: 'Hack Nerd Font Mono';
  font-style: normal;
  font-weight: 700;
  font-display: swap;
  src: url('/fonts/HackNerdFontMono-Bold.ttf') format('truetype');
}

/* Override Tailwind's font-mono to use Hack Nerd Font */
.font-mono {
  font-family:
    'Hack Nerd Font Mono', 'Fira Code', ui-monospace, SFMono-Regular, 'SF Mono', Consolas,
    'Liberation Mono', Menlo, monospace !important;
}

/* Mobile scroll and touch behavior fixes */
html,
body {
  overscroll-behavior: none;
  touch-action: pan-x pan-y;
  -webkit-overflow-scrolling: touch;
}

/* Prevent pull-to-refresh on mobile */
body {
  overscroll-behavior-y: contain;
}

/* Terminal-specific touch handling */
.xterm {
  touch-action: pan-y;
  overscroll-behavior: none;
}

.xterm .xterm-viewport {
  touch-action: pan-y;
  overscroll-behavior-y: contain;
}

/* Fix XTerm text span touch scrolling issues */
.xterm .xterm-rows span {
  touch-action: pan-y;
}

.xterm .xterm-screen {
  touch-action: pan-y;
}

/* More aggressive fix for session cards (read-only snapshots) */
.session-preview .xterm .xterm-rows span {
  pointer-events: none;
  touch-action: pan-y;
}

/* Terminal container scroll prevention */
#terminal-container {
  touch-action: pan-y;
  overscroll-behavior: none;
}

/* Session cards - prevent pull-to-refresh */
.session-card {
  overscroll-behavior: none;
}

/* App header - prevent pull-to-refresh when scrolling starts from header */
.app-header {
  overscroll-behavior: none;
  touch-action: pan-x pan-y;
}

/* XTerm terminal styling */
.xterm {
  padding: 0 !important;
  font-family:
    'Hack Nerd Font Mono', 'Fira Code', ui-monospace, SFMono-Regular, 'SF Mono', Consolas,
    'Liberation Mono', Menlo, monospace !important;
  font-variant-ligatures: none;
  font-feature-settings:
    'liga' 0,
    'clig' 0,
    'calt' 0;
  text-rendering: optimizeSpeed;
  -webkit-font-smoothing: antialiased;
  -moz-osx-font-smoothing: grayscale;
}

/* Terminal container styling */
.terminal-container {
  color: #e4e4e4;
  white-space: pre;
  overflow: hidden;
  background-color: #000000;
}

/* Terminal line styling */
.terminal-line {
  display: block;
  white-space: pre;
  overflow: hidden;
}

/* Terminal character specific styling */
.terminal-char {
  display: inline-block;
  font-family: inherit;
  font-variant-ligatures: none;
  font-feature-settings: 'liga' 0;
  white-space: pre;
}

/* Terminal text decoration support */
.terminal-char.bold {
  font-weight: bold;
}

.terminal-char.italic {
  font-style: italic;
}

.terminal-char.underline {
  text-decoration: underline;
}

.terminal-char.dim {
  opacity: 0.5;
}

.terminal-char.strikethrough {
  text-decoration: line-through;
}

.terminal-char.overline {
  text-decoration: overline;
}

.terminal-char.inverse {
  filter: invert(1);
}

.terminal-char.invisible {
  opacity: 0;
}

/* Cursor styling */
.terminal-char.cursor {
  animation: cursor-blink 1s infinite;
}

@keyframes cursor-blink {
  0%,
  50% {
    opacity: 1;
  }
  51%,
  100% {
    opacity: 0.3;
  }
}

.xterm .xterm-viewport {
  background-color: transparent !important;
}

/* Ensure terminal container has proper size */
#terminal-player,
#interactive-terminal {
  min-height: 480px;
  min-width: 640px;
  width: 100%;
}

/* Terminal focus indicator */
.terminal-focused {
  box-shadow: 0 0 0 2px #00ff88;
  border-color: #00ff88 !important;
}

/* Keyboard capture indicator */
.keyboard-capture-indicator {
  position: fixed;
  top: 10px;
  right: 10px;
  background: rgba(0, 255, 136, 0.1);
  border: 1px solid #00ff88;
  color: #00ff88;
  padding: 4px 8px;
  border-radius: 4px;
  font-size: 12px;
  z-index: 1000;
}

/* Force XTerm terminal to fit within session card bounds */
.session-preview .xterm {
  min-width: unset !important;
  min-height: unset !important;
  max-width: 100% !important;
  max-height: 100% !important;
  width: 100% !important;
  height: 100% !important;
  overflow: hidden !important;
}

.session-preview .xterm .xterm-screen {
  max-width: 100% !important;
  max-height: 100% !important;
}

.session-preview .xterm .xterm-viewport {
  overflow: hidden !important;
}

.xterm .xterm-helper-textarea {
  opacity: 0 !important;
}

/* Terminal color palette - Bright colors for dark backgrounds */
:root {
  --terminal-color-0: #000000;
  --terminal-color-1: #f14c4c;
  --terminal-color-2: #23d18b;
  --terminal-color-3: #f5f543;
  --terminal-color-4: #3b8eea;
  --terminal-color-5: #d670d6;
  --terminal-color-6: #29b8db;
  --terminal-color-7: #e5e5e5;
  --terminal-color-8: #666666;
  --terminal-color-9: #ff6b6b;
  --terminal-color-10: #5af78e;
  --terminal-color-11: #f4f99d;
  --terminal-color-12: #70a5ed;
  --terminal-color-13: #d670d6;
  --terminal-color-14: #5fb3d3;
  --terminal-color-15: #ffffff;
  --terminal-color-16: #000000;
  --terminal-color-17: #00005f;
  --terminal-color-18: #000087;
  --terminal-color-19: #0000af;
  --terminal-color-20: #0000d7;
  --terminal-color-21: #0000ff;
  --terminal-color-22: #005f00;
  --terminal-color-23: #005f5f;
  --terminal-color-24: #005f87;
  --terminal-color-25: #005faf;
  --terminal-color-26: #005fd7;
  --terminal-color-27: #005fff;
  --terminal-color-28: #008700;
  --terminal-color-29: #00875f;
  --terminal-color-30: #008787;
  --terminal-color-31: #0087af;
  --terminal-color-32: #0087d7;
  --terminal-color-33: #0087ff;
  --terminal-color-34: #00af00;
  --terminal-color-35: #00af5f;
  --terminal-color-36: #00af87;
  --terminal-color-37: #00afaf;
  --terminal-color-38: #00afd7;
  --terminal-color-39: #00afff;
  --terminal-color-40: #00d700;
  --terminal-color-41: #00d75f;
  --terminal-color-42: #00d787;
  --terminal-color-43: #00d7af;
  --terminal-color-44: #00d7d7;
  --terminal-color-45: #00d7ff;
  --terminal-color-46: #00ff00;
  --terminal-color-47: #00ff5f;
  --terminal-color-48: #00ff87;
  --terminal-color-49: #00ffaf;
  --terminal-color-50: #00ffd7;
  --terminal-color-51: #00ffff;
  --terminal-color-52: #5f0000;
  --terminal-color-53: #5f005f;
  --terminal-color-54: #5f0087;
  --terminal-color-55: #5f00af;
  --terminal-color-56: #5f00d7;
  --terminal-color-57: #5f00ff;
  --terminal-color-58: #5f5f00;
  --terminal-color-59: #5f5f5f;
  --terminal-color-60: #5f5f87;
  --terminal-color-61: #5f5faf;
  --terminal-color-62: #5f5fd7;
  --terminal-color-63: #5f5fff;
  --terminal-color-64: #5f8700;
  --terminal-color-65: #5f875f;
  --terminal-color-66: #5f8787;
  --terminal-color-67: #5f87af;
  --terminal-color-68: #5f87d7;
  --terminal-color-69: #5f87ff;
  --terminal-color-70: #5faf00;
  --terminal-color-71: #5faf5f;
  --terminal-color-72: #5faf87;
  --terminal-color-73: #5fafaf;
  --terminal-color-74: #5fafd7;
  --terminal-color-75: #5fafff;
  --terminal-color-76: #5fd700;
  --terminal-color-77: #5fd75f;
  --terminal-color-78: #5fd787;
  --terminal-color-79: #5fd7af;
  --terminal-color-80: #5fd7d7;
  --terminal-color-81: #5fd7ff;
  --terminal-color-82: #5fff00;
  --terminal-color-83: #5fff5f;
  --terminal-color-84: #5fff87;
  --terminal-color-85: #5fffaf;
  --terminal-color-86: #5fffd7;
  --terminal-color-87: #5fffff;
  --terminal-color-88: #870000;
  --terminal-color-89: #87005f;
  --terminal-color-90: #870087;
  --terminal-color-91: #8700af;
  --terminal-color-92: #8700d7;
  --terminal-color-93: #8700ff;
  --terminal-color-94: #875f00;
  --terminal-color-95: #875f5f;
  --terminal-color-96: #875f87;
  --terminal-color-97: #875faf;
  --terminal-color-98: #875fd7;
  --terminal-color-99: #875fff;
  --terminal-color-100: #878700;
  --terminal-color-101: #87875f;
  --terminal-color-102: #878787;
  --terminal-color-103: #8787af;
  --terminal-color-104: #8787d7;
  --terminal-color-105: #8787ff;
  --terminal-color-106: #87af00;
  --terminal-color-107: #87af5f;
  --terminal-color-108: #87af87;
  --terminal-color-109: #87afaf;
  --terminal-color-110: #87afd7;
  --terminal-color-111: #87afff;
  --terminal-color-112: #87d700;
  --terminal-color-113: #87d75f;
  --terminal-color-114: #87d787;
  --terminal-color-115: #87d7af;
  --terminal-color-116: #87d7d7;
  --terminal-color-117: #87d7ff;
  --terminal-color-118: #87ff00;
  --terminal-color-119: #87ff5f;
  --terminal-color-120: #87ff87;
  --terminal-color-121: #87ffaf;
  --terminal-color-122: #87ffd7;
  --terminal-color-123: #87ffff;
  --terminal-color-124: #af0000;
  --terminal-color-125: #af005f;
  --terminal-color-126: #af0087;
  --terminal-color-127: #af00af;
  --terminal-color-128: #af00d7;
  --terminal-color-129: #af00ff;
  --terminal-color-130: #af5f00;
  --terminal-color-131: #af5f5f;
  --terminal-color-132: #af5f87;
  --terminal-color-133: #af5faf;
  --terminal-color-134: #af5fd7;
  --terminal-color-135: #af5fff;
  --terminal-color-136: #af8700;
  --terminal-color-137: #af875f;
  --terminal-color-138: #af8787;
  --terminal-color-139: #af87af;
  --terminal-color-140: #af87d7;
  --terminal-color-141: #af87ff;
  --terminal-color-142: #afaf00;
  --terminal-color-143: #afaf5f;
  --terminal-color-144: #afaf87;
  --terminal-color-145: #afafaf;
  --terminal-color-146: #afafd7;
  --terminal-color-147: #afafff;
  --terminal-color-148: #afd700;
  --terminal-color-149: #afd75f;
  --terminal-color-150: #afd787;
  --terminal-color-151: #afd7af;
  --terminal-color-152: #afd7d7;
  --terminal-color-153: #afd7ff;
  --terminal-color-154: #afff00;
  --terminal-color-155: #afff5f;
  --terminal-color-156: #afff87;
  --terminal-color-157: #afffaf;
  --terminal-color-158: #afffd7;
  --terminal-color-159: #afffff;
  --terminal-color-160: #d70000;
  --terminal-color-161: #d7005f;
  --terminal-color-162: #d70087;
  --terminal-color-163: #d700af;
  --terminal-color-164: #d700d7;
  --terminal-color-165: #d700ff;
  --terminal-color-166: #d75f00;
  --terminal-color-167: #d75f5f;
  --terminal-color-168: #d75f87;
  --terminal-color-169: #d75faf;
  --terminal-color-170: #d75fd7;
  --terminal-color-171: #d75fff;
  --terminal-color-172: #d78700;
  --terminal-color-173: #d7875f;
  --terminal-color-174: #d78787;
  --terminal-color-175: #d787af;
  --terminal-color-176: #d787d7;
  --terminal-color-177: #d787ff;
  --terminal-color-178: #d7af00;
  --terminal-color-179: #d7af5f;
  --terminal-color-180: #d7af87;
  --terminal-color-181: #d7afaf;
  --terminal-color-182: #d7afd7;
  --terminal-color-183: #d7afff;
  --terminal-color-184: #d7d700;
  --terminal-color-185: #d7d75f;
  --terminal-color-186: #d7d787;
  --terminal-color-187: #d7d7af;
  --terminal-color-188: #d7d7d7;
  --terminal-color-189: #d7d7ff;
  --terminal-color-190: #d7ff00;
  --terminal-color-191: #d7ff5f;
  --terminal-color-192: #d7ff87;
  --terminal-color-193: #d7ffaf;
  --terminal-color-194: #d7ffd7;
  --terminal-color-195: #d7ffff;
  --terminal-color-196: #ff0000;
  --terminal-color-197: #ff005f;
  --terminal-color-198: #ff0087;
  --terminal-color-199: #ff00af;
  --terminal-color-200: #ff00d7;
  --terminal-color-201: #ff00ff;
  --terminal-color-202: #ff5f00;
  --terminal-color-203: #ff5f5f;
  --terminal-color-204: #ff5f87;
  --terminal-color-205: #ff5faf;
  --terminal-color-206: #ff5fd7;
  --terminal-color-207: #ff5fff;
  --terminal-color-208: #ff8700;
  --terminal-color-209: #ff875f;
  --terminal-color-210: #ff8787;
  --terminal-color-211: #ff87af;
  --terminal-color-212: #ff87d7;
  --terminal-color-213: #ff87ff;
  --terminal-color-214: #ffaf00;
  --terminal-color-215: #ffaf5f;
  --terminal-color-216: #ffaf87;
  --terminal-color-217: #ffafaf;
  --terminal-color-218: #ffafd7;
  --terminal-color-219: #ffafff;
  --terminal-color-220: #ffd700;
  --terminal-color-221: #ffd75f;
  --terminal-color-222: #ffd787;
  --terminal-color-223: #ffd7af;
  --terminal-color-224: #ffd7d7;
  --terminal-color-225: #ffd7ff;
  --terminal-color-226: #ffff00;
  --terminal-color-227: #ffff5f;
  --terminal-color-228: #ffff87;
  --terminal-color-229: #ffffaf;
  --terminal-color-230: #ffffd7;
  --terminal-color-231: #ffffff;
  --terminal-color-232: #080808;
  --terminal-color-233: #121212;
  --terminal-color-234: #1c1c1c;
  --terminal-color-235: #262626;
  --terminal-color-236: #303030;
  --terminal-color-237: #3a3a3a;
  --terminal-color-238: #444444;
  --terminal-color-239: #4e4e4e;
  --terminal-color-240: #585858;
  --terminal-color-241: #626262;
  --terminal-color-242: #6c6c6c;
  --terminal-color-243: #767676;
  --terminal-color-244: #808080;
  --terminal-color-245: #8a8a8a;
  --terminal-color-246: #949494;
  --terminal-color-247: #9e9e9e;
  --terminal-color-248: #a8a8a8;
  --terminal-color-249: #b2b2b2;
  --terminal-color-250: #bcbcbc;
  --terminal-color-251: #c6c6c6;
  --terminal-color-252: #d0d0d0;
  --terminal-color-253: #dadada;
  --terminal-color-254: #e4e4e4;
  --terminal-color-255: #eeeeee;
}

/* Terminal link styling */
.terminal-link {
  color: #4fc3f7;
  text-decoration: underline;
  cursor: pointer;
  transition: background-color 0.2s ease;
}

.terminal-link:hover {
  background-color: rgba(79, 195, 247, 0.2);
}

/* Scroll to bottom button */
.scroll-to-bottom {
  position: absolute;
  bottom: 12px;
  left: 12px;
  width: 48px;
  height: 48px;
  background: rgba(26, 26, 26, 0.9);
  border: 1px solid #2a2a2a;
  border-radius: 6px;
  display: flex;
  align-items: center;
  justify-content: center;
  cursor: pointer;
  color: #e4e4e4;
  font-size: 24px;
  transition: all 0.2s ease;
  user-select: none;
  z-index: 10;
}

.scroll-to-bottom:hover {
  background: rgba(26, 26, 26, 1);
  border-color: #00ff88;
  color: #00ff88;
  transform: translateY(-1px);
  box-shadow: 0 0 10px rgba(0, 255, 136, 0.3);
}

.scroll-to-bottom:active {
  transform: translateY(0px);
}

/* Debug overlay */
.debug-overlay {
  position: absolute;
  bottom: 8px;
  right: 8px;
  background: rgba(26, 26, 26, 0.9);
  border: 1px solid #2a2a2a;
  border-radius: 4px;
  padding: 8px 12px;
  font-family: 'Fira Code', monospace;
  font-size: 11px;
  color: #e4e4e4;
  user-select: none;
  z-index: 10;
  line-height: 1.4;
}

.debug-overlay .metric {
  display: flex;
  justify-content: space-between;
  min-width: 120px;
}

.debug-overlay .metric-label {
  opacity: 0.7;
}

.debug-overlay .metric-value {
  font-weight: bold;
  margin-left: 8px;
}

/* Fit toggle button */
.fit-toggle {
  position: absolute;
  top: 12px;
  right: 12px;
  width: 48px;
  height: 48px;
  background: rgba(26, 26, 26, 0.9);
  border: 1px solid #2a2a2a;
  border-radius: 6px;
  display: flex;
  align-items: center;
  justify-content: center;
  cursor: pointer;
  color: #e4e4e4;
  font-size: 20px;
  transition: all 0.2s ease;
  user-select: none;
  z-index: 10;
}

.fit-toggle:hover {
  background: rgba(26, 26, 26, 1);
  border-color: #00ff88;
  color: #00ff88;
  transform: translateY(-1px);
  box-shadow: 0 0 10px rgba(0, 255, 136, 0.3);
}

.fit-toggle:active {
  transform: translateY(0px);
}

.fit-toggle.active {
  border-color: #00ff88;
  color: #00ff88;
  box-shadow: 0 0 10px rgba(0, 255, 136, 0.3);
}

/* View Transitions */
@supports (view-transition-name: none) {
  ::view-transition {
    /* Set the transition duration to 0.2s */
    --transition-duration: 200ms;
  }

  ::view-transition-group(*) {
    animation-duration: var(--transition-duration);
    animation-timing-function: cubic-bezier(0.4, 0, 0.2, 1);
  }

  ::view-transition-old(*),
  ::view-transition-new(*) {
    animation-duration: var(--transition-duration);
    mix-blend-mode: normal;
  }

  /* Specific styling for terminal transitions */
  ::view-transition-old(terminal-*) {
    animation: view-transition-fade-out var(--transition-duration) cubic-bezier(0.4, 0, 0.2, 1);
  }

  ::view-transition-new(terminal-*) {
    animation: view-transition-fade-in var(--transition-duration) cubic-bezier(0.4, 0, 0.2, 1);
  }

  @keyframes view-transition-fade-out {
    from {
      opacity: 1;
    }
    to {
      opacity: 0;
    }
  }

  @keyframes view-transition-fade-in {
    from {
      opacity: 0;
    }
    to {
      opacity: 1;
    }
  }

  /* View Transitions for Create Session */
  ::view-transition-old(create-session-button),
  ::view-transition-new(create-session-button) {
    animation-duration: 0.25s;
    animation-timing-function: cubic-bezier(0.4, 0, 0.2, 1);
  }

  ::view-transition-old(create-session-modal),
  ::view-transition-new(create-session-modal) {
    /* Handled by individual animations below */
    mix-blend-mode: normal;
    z-index: 1000;
  }

  /* Custom morph animation from button to modal with spring effect */
  @keyframes expand-from-button {
    0% {
      transform: scale(0)
        translate(calc(var(--vt-button-x) - 50vw), calc(var(--vt-button-y) - 50vh));
      opacity: 0;
      border-radius: 0.5rem;
    }
    85% {
      transform: scale(1.01) translate(0, 0);
      opacity: 1;
      border-radius: 0.75rem;
    }
    100% {
      transform: scale(1) translate(0, 0);
      opacity: 1;
      border-radius: 0.75rem;
    }
  }

  @keyframes shrink-to-button {
    0% {
      transform: scale(1) translate(0, 0);
      opacity: 1;
      border-radius: 0.75rem;
    }
    100% {
      transform: scale(0)
        translate(calc(var(--vt-button-x) - 50vw), calc(var(--vt-button-y) - 50vh));
      opacity: 0;
      border-radius: 0.5rem;
    }
  }

  /* Apply the custom animations */
  ::view-transition-new(create-session-modal) {
    animation: expand-from-button 0.3s cubic-bezier(0.25, 0.46, 0.45, 0.94);
  }

  ::view-transition-old(create-session-modal) {
    animation: shrink-to-button 0.25s cubic-bezier(0.4, 0, 0.6, 1);
  }

  /* Hide button during forward transition */
  ::view-transition-old(create-session-button) {
    animation: fade-out 0.15s ease-out;
  }

  /* Show button during reverse transition */
  ::view-transition-new(create-session-button) {
    animation: fade-in 0.15s ease-out;
  }

  /* Make button invisible during transition */
  .vt-create-button {
    contain: layout;
  }

  /* Ensure smooth backdrop fade */
  .modal-backdrop {
    animation: fade-in 0.3s ease-out;
  }

  /* During close transition, fade backdrop out faster */
  ::view-transition-old(create-session-modal) ~ .modal-backdrop {
    animation: fade-out 0.25s ease-out;
  }

  @keyframes fade-in {
    from {
      opacity: 0;
    }
    to {
      opacity: 1;
    }
  }

  @keyframes fade-out {
    from {
      opacity: 1;
    }
    to {
      opacity: 0;
    }
  }

  /* Black hole collapse animation for session removal */
  @keyframes black-hole-collapse {
    0% {
      transform: scale(1) rotate(0deg);
      opacity: 1;
      filter: brightness(1);
    }
    50% {
      transform: scale(0.3) rotate(180deg);
      opacity: 0.8;
      filter: brightness(0.6) hue-rotate(90deg);
    }
    100% {
      transform: scale(0) rotate(360deg);
      opacity: 0;
      filter: brightness(0) hue-rotate(180deg);
    }
  }

  /* Zoom animations for session navigation */
  @keyframes zoom-in {
    from {
      transform: scale(0.7);
      opacity: 0;
    }
    to {
      transform: scale(1);
      opacity: 1;
    }
  }

  @keyframes zoom-out {
    from {
      transform: scale(1);
      opacity: 1;
    }
    to {
      transform: scale(1.3);
      opacity: 0;
    }
  }

  /* Session navigation transitions */
  ::view-transition-old(session-*) {
    animation: zoom-out 0.2s cubic-bezier(0.4, 0, 0.2, 1);
    transform-origin: center;
  }

  ::view-transition-new(session-*) {
    animation: zoom-in 0.2s cubic-bezier(0.4, 0, 0.2, 1);
    transform-origin: center;
  }

  /* Black hole collapse animation class */
  .black-hole-collapsing {
    animation: black-hole-collapse 0.3s cubic-bezier(0.4, 0, 1, 1) forwards;
    transform-origin: center;
    pointer-events: none;
  }
}

/* Split view sidebar animations */
.sidebar-transition {
  transition: width var(--vt-transition-sidebar) cubic-bezier(0.25, 0.46, 0.45, 0.94);
}

/* Mobile sessions list slide animation */
@media (max-width: 768px) {
  .mobile-sessions-sidebar {
    transition: transform var(--vt-transition-mobile-slide) cubic-bezier(0.25, 0.46, 0.45, 0.94);
  }

  .mobile-sessions-sidebar.collapsed {
    transform: translateX(-100%);
  }

  .mobile-sessions-sidebar.expanded {
    transform: translateX(0);
  }
}

/* Ensure proper scrolling in split view */
.split-view-sidebar {
  height: 100vh;
  overflow-y: auto;
  overflow-x: hidden;
}

/* Responsive breakpoints for split view */
@media (max-width: 768px) {
  /* On mobile, sidebar should take most of the width when expanded, leaving 80px for tap-to-close */
  .split-view-sidebar-expanded {
    position: absolute;
    left: 0;
    top: 0;
    bottom: 0;
    width: calc(100vw - 80px) !important;
    z-index: 30;
  }
}

/* Phosphor Terminal Decay effect for exited sessions */
.session-exited {
  filter: sepia(0.3) hue-rotate(45deg) brightness(0.8) contrast(1.2);
  position: relative;
  transition: filter 0.5s ease-out;
}

.session-exited::after {
  content: '';
  position: absolute;
  inset: 0;
  background: radial-gradient(ellipse at center, transparent 0%, rgba(0, 20, 0, 0.4) 100%);
  mix-blend-mode: multiply;
  pointer-events: none;
  animation: phosphor-fade 2s ease-out;
}

@keyframes phosphor-fade {
  from {
    opacity: 0;
  }
  to {
    opacity: 1;
  }
}

/* Additional subtle scanline effect for exited sessions */
.session-exited::before {
  content: '';
  position: absolute;
  inset: 0;
  background: repeating-linear-gradient(
    0deg,
    rgba(0, 255, 0, 0.03),
    rgba(0, 255, 0, 0.03) 1px,
    transparent 1px,
    transparent 2px
  );
  pointer-events: none;
  opacity: 0.5;
}

/* View transition animations for split view */
@view-transition {
  navigation: auto;
}

/* Fade transition for header elements during view transitions */
::view-transition-old(app-header),
::view-transition-new(app-header) {
  animation-duration: 0.3s;
  animation-timing-function: ease-in-out;
}

::view-transition-old(app-header) {
  animation-name: fade-out;
}

::view-transition-new(app-header) {
  animation-name: fade-in;
}

@keyframes fade-out {
  0% {
    opacity: 1;
  }
  100% {
    opacity: 0;
  }
}

@keyframes fade-in {
  0% {
    opacity: 0;
  }
  100% {
    opacity: 1;
  }
}

/* Disable morphing animations for sidebar elements */
.sidebar-header {
  view-transition-name: sidebar-header;
}

::view-transition-old(sidebar-header),
::view-transition-new(sidebar-header) {
  animation-duration: 0s !important;
}

/* Prevent header flicker during session transitions */
.app-header {
  view-transition-name: none !important;
}

@keyframes fade-out-fast {
  0% {
    opacity: 1;
  }
  100% {
    opacity: 0;
  }
}

@keyframes fade-in-fast {
  0% {
    opacity: 0;
  }
  100% {
    opacity: 1;
  }
}<|MERGE_RESOLUTION|>--- conflicted
+++ resolved
@@ -144,15 +144,8 @@
   }
 
   .session-flex-responsive > * {
-<<<<<<< HEAD
-    flex: 1 1 400px;
-    min-width: 300px;
-    max-width: 500px;
-    height: 400px;
-=======
     height: 100%;
     overflow: hidden;
->>>>>>> ef9a7576
   }
 
   @media (max-width: 420px) {
