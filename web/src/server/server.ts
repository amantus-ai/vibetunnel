--- conflicted
+++ resolved
@@ -881,23 +881,11 @@
     logger.debug('Mounted push notification routes');
   }
 
-<<<<<<< HEAD
-  // Mount screencap routes
-  app.use('/', createScreencapRoutes());
-  logger.debug('Mounted screencap routes');
-
-  // WebRTC configuration route
-  app.use('/api', createWebRTCConfigRouter());
-  logger.debug('Mounted WebRTC config routes');
-
   // Mount events router for SSE streaming
   app.use('/api', createEventsRouter(ptyManager));
   logger.debug('Mounted events routes');
 
-  // Initialize screencap service and control socket
-=======
   // Initialize control socket
->>>>>>> 690ac8fe
   try {
     // Set up configuration update callback
     controlUnixHandler.setConfigUpdateCallback((updatedConfig) => {
