/**
 * TypeScript interfaces and types for PTY management
 *
 * These types match the tty-fwd format to ensure compatibility
 */

import type * as fs from 'fs';
import type * as net from 'net';
import type { IPty } from 'node-pty';
import type { SessionInfo, TitleMode } from '../../shared/types.js';
import type { ActivityDetector } from '../utils/activity-detector.js';
import type { WriteQueue } from '../utils/write-queue.js';
import type { AsciinemaWriter } from './asciinema-writer.js';
import type { SafePTYWriter } from './safe-pty-writer.js';

export interface AsciinemaHeader {
  version: number;
  width: number;
  height: number;
  timestamp?: number;
  duration?: number;
  command?: string;
  title?: string;
  env?: Record<string, string>;
  theme?: AsciinemaTheme;
}

export interface AsciinemaTheme {
  fg?: string;
  bg?: string;
  palette?: string;
}

export interface ControlMessage {
  cmd: string;
  [key: string]: unknown;
}

export interface ResizeControlMessage extends ControlMessage {
  cmd: 'resize';
  cols: number;
  rows: number;
}

export interface KillControlMessage extends ControlMessage {
  cmd: 'kill';
  signal?: string | number;
}

export interface ResetSizeControlMessage extends ControlMessage {
  cmd: 'reset-size';
}

export type AsciinemaEvent = {
  time: number;
  type: 'o' | 'i' | 'r' | 'm';
  data: string;
};

// Internal session state for PtyManager
export interface PtySession {
  id: string;
  sessionInfo: SessionInfo;
  ptyProcess?: IPty;
  asciinemaWriter?: AsciinemaWriter;
  controlDir: string;
  stdoutPath: string;
  stdinPath: string;
  sessionJsonPath: string;
  startTime: Date;
  // Optional fields for resource cleanup
  inputSocketServer?: net.Server;
<<<<<<< HEAD
  controlWatcher?: fs.FSWatcher;
  sessionJsonWatcher?: fs.FSWatcher;
=======
>>>>>>> 6196c55d
  stdinHandler?: (data: string) => void;
  stdoutQueue?: WriteQueue;
  // Terminal title mode
  titleMode?: TitleMode;
  // Track current working directory for title updates
  currentWorkingDir?: string;
  // Track if initial title has been sent
  initialTitleSent?: boolean;
  // Activity detector for dynamic title mode
  activityDetector?: ActivityDetector;
  // Timer for periodic title updates in dynamic mode
  titleUpdateInterval?: NodeJS.Timeout;
  // Track if activity file has been written (for debug logging)
  activityFileWritten?: boolean;
  // Safe PTY writer for title injection
  safePtyWriter?: SafePTYWriter;
  // Track pending title to avoid redundant queuing
  pendingTitle?: string | null;
}

export class PtyError extends Error {
  constructor(
    message: string,
    public readonly code?: string,
    public readonly sessionId?: string
  ) {
    super(message);
    this.name = 'PtyError';
  }
}

// Utility type for session creation result
export interface SessionCreationResult {
  sessionId: string;
  sessionInfo: SessionInfo;
}<|MERGE_RESOLUTION|>--- conflicted
+++ resolved
@@ -70,11 +70,7 @@
   startTime: Date;
   // Optional fields for resource cleanup
   inputSocketServer?: net.Server;
-<<<<<<< HEAD
-  controlWatcher?: fs.FSWatcher;
   sessionJsonWatcher?: fs.FSWatcher;
-=======
->>>>>>> 6196c55d
   stdinHandler?: (data: string) => void;
   stdoutQueue?: WriteQueue;
   // Terminal title mode
