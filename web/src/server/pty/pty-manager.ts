/**
 * PtyManager - Core PTY management using node-pty
 *
 * This class handles PTY creation, process management, and I/O operations
 * using the node-pty library while maintaining compatibility with tty-fwd.
 */

import chalk from 'chalk';
import { EventEmitter, once } from 'events';
import * as fs from 'fs';
import * as net from 'net';
import type { IPty } from 'node-pty';
import * as pty from 'node-pty';
import * as path from 'path';
import { v4 as uuidv4 } from 'uuid';
import type {
  Session,
  SessionCreateOptions,
  SessionInfo,
  SessionInput,
  SpecialKey,
} from '../../shared/types.js';
import { TitleMode } from '../../shared/types.js';
import { ProcessTreeAnalyzer } from '../services/process-tree-analyzer.js';
import { ActivityDetector } from '../utils/activity-detector.js';
import { filterTerminalTitleSequences } from '../utils/ansi-filter.js';
import { createLogger } from '../utils/logger.js';
import {
  extractCdDirectory,
  generateDynamicTitle,
  generateTitleSequence,
  injectTitleIfNeeded,
} from '../utils/terminal-title.js';
import { WriteQueue } from '../utils/write-queue.js';
import { AsciinemaWriter } from './asciinema-writer.js';
import { ProcessUtils } from './process-utils.js';
import { SafePTYWriter } from './safe-pty-writer.js';
import { SessionManager } from './session-manager.js';
import {
  type ControlCommand,
  frameMessage,
  MessageParser,
  MessageType,
  parsePayload,
  type StatusUpdate,
} from './socket-protocol.js';
import {
  type KillControlMessage,
  PtyError,
  type PtySession,
  type ResetSizeControlMessage,
  type ResizeControlMessage,
  type SessionCreationResult,
} from './types.js';

const logger = createLogger('pty-manager');

export class PtyManager extends EventEmitter {
  private sessions = new Map<string, PtySession>();
  private sessionManager: SessionManager;
  private defaultTerm = 'xterm-256color';
  private inputSocketClients = new Map<string, net.Socket>(); // Cache socket connections
  private lastTerminalSize: { cols: number; rows: number } | null = null;
  private resizeEventListeners: Array<() => void> = [];
  private sessionResizeSources = new Map<
    string,
    { cols: number; rows: number; source: 'browser' | 'terminal'; timestamp: number }
  >();
  private lastBellTime = new Map<string, number>(); // Track last bell time per session
  private sessionExitTimes = new Map<string, number>(); // Track session exit times to avoid false bells
  private processTreeAnalyzer = new ProcessTreeAnalyzer(); // Process tree analysis for bell source identification
  private sessionClaudeStatus = new Map<
    string,
    { app: string; status: string; timestamp: number }
  >(); // Track Claude status in memory
  private sessionSocketClients = new Map<string, Set<net.Socket>>(); // Track connected clients per session

  constructor(controlPath?: string) {
    super();
    this.sessionManager = new SessionManager(controlPath);
    this.setupTerminalResizeDetection();
    this.setupPeriodicCleanup();
  }

  /**
   * Setup terminal resize detection for when the hosting terminal is resized
   */
  private setupTerminalResizeDetection(): void {
    // Only setup resize detection if we're running in a TTY
    if (!process.stdout.isTTY) {
      logger.debug('Not a TTY, skipping terminal resize detection');
      return;
    }

    // Store initial terminal size
    this.lastTerminalSize = {
      cols: process.stdout.columns || 80,
      rows: process.stdout.rows || 24,
    };

    // Method 1: Listen for Node.js TTY resize events (most reliable)
    const handleStdoutResize = () => {
      const newCols = process.stdout.columns || 80;
      const newRows = process.stdout.rows || 24;
      this.handleTerminalResize(newCols, newRows);
    };

    process.stdout.on('resize', handleStdoutResize);
    this.resizeEventListeners.push(() => {
      process.stdout.removeListener('resize', handleStdoutResize);
    });

    // Method 2: Listen for SIGWINCH signals (backup for Unix systems)
    const handleSigwinch = () => {
      const newCols = process.stdout.columns || 80;
      const newRows = process.stdout.rows || 24;
      this.handleTerminalResize(newCols, newRows);
    };

    process.on('SIGWINCH', handleSigwinch);
    this.resizeEventListeners.push(() => {
      process.removeListener('SIGWINCH', handleSigwinch);
    });
  }

  /**
   * Handle terminal resize events from the hosting terminal
   */
  private handleTerminalResize(newCols: number, newRows: number): void {
    // Skip if size hasn't actually changed
    if (
      this.lastTerminalSize &&
      this.lastTerminalSize.cols === newCols &&
      this.lastTerminalSize.rows === newRows
    ) {
      return;
    }

    logger.log(chalk.blue(`Terminal resized to ${newCols}x${newRows}`));

    // Update stored size
    this.lastTerminalSize = { cols: newCols, rows: newRows };

    // Forward resize to all active sessions using "last resize wins" logic
    const currentTime = Date.now();
    for (const [sessionId, session] of this.sessions) {
      if (session.ptyProcess && session.sessionInfo.status === 'running') {
        // Check if we should apply this resize based on "last resize wins" logic
        const lastResize = this.sessionResizeSources.get(sessionId);
        const shouldResize =
          !lastResize ||
          lastResize.source === 'terminal' ||
          currentTime - lastResize.timestamp > 1000; // 1 second grace period for browser resizes

        if (shouldResize) {
          try {
            // Resize the PTY process
            session.ptyProcess.resize(newCols, newRows);

            // Record the resize event in the asciinema file
            session.asciinemaWriter?.writeResize(newCols, newRows);

            // Track this resize
            this.sessionResizeSources.set(sessionId, {
              cols: newCols,
              rows: newRows,
              source: 'terminal',
              timestamp: currentTime,
            });

            logger.debug(`Resized session ${sessionId} to ${newCols}x${newRows} from terminal`);
          } catch (error) {
            logger.error(`Failed to resize session ${sessionId}:`, error);
          }
        } else {
          logger.debug(
            `Skipping terminal resize for session ${sessionId} (browser has precedence)`
          );
        }
      }
    }
  }

  /**
   * Setup periodic cleanup of warning set for sessions that no longer exist
   */
  private setupPeriodicCleanup(): void {
    setInterval(() => {
      // Clean up warnings for sessions that no longer exist
      const activeSessions = new Set(this.sessions.keys());
      for (const sessionId of this.activityFileWarningsLogged) {
        if (!activeSessions.has(sessionId)) {
          this.activityFileWarningsLogged.delete(sessionId);
        }
      }
    }, 300000); // Every 5 minutes
  }

  /**
   * Create a new PTY session
   */
  async createSession(
    command: string[],
    options: SessionCreateOptions & {
      forwardToStdout?: boolean;
      onExit?: (exitCode: number, signal?: number) => void;
    }
  ): Promise<SessionCreationResult> {
    const sessionId = options.sessionId || uuidv4();
    const sessionName = options.name || path.basename(command[0]);
    const workingDir = options.workingDir || process.cwd();
    const term = this.defaultTerm;
    // For external spawns without dimensions, let node-pty use the terminal's natural size
    // For other cases, use reasonable defaults
    const cols = options.cols;
    const rows = options.rows;

    // Verify working directory exists
    logger.debug('Session creation parameters:', {
      sessionId,
      sessionName,
      workingDir,
      term,
      cols: cols !== undefined ? cols : 'terminal default',
      rows: rows !== undefined ? rows : 'terminal default',
    });

    try {
      // Create session directory structure
      const paths = this.sessionManager.createSessionDirectory(sessionId);

      // Resolve the command using unified resolution logic
      const resolved = ProcessUtils.resolveCommand(command);
      const { command: finalCommand, args: finalArgs } = resolved;
      const resolvedCommand = [finalCommand, ...finalArgs];

      // Log resolution details
      if (resolved.resolvedFrom === 'alias') {
        logger.log(
          chalk.cyan(`Using alias: '${resolved.originalCommand}' → '${resolvedCommand.join(' ')}'`)
        );
      } else if (resolved.resolvedFrom === 'path' && resolved.originalCommand) {
        logger.log(chalk.gray(`Resolved '${resolved.originalCommand}' → '${finalCommand}'`));
      } else if (resolved.useShell) {
        logger.debug(`Using shell to execute ${resolved.resolvedFrom}: ${command.join(' ')}`);
      }

      // Log the final command
      logger.log(chalk.blue(`Creating PTY session with command: ${resolvedCommand.join(' ')}`));
      logger.debug(`Working directory: ${workingDir}`);

      // Create initial session info with resolved command
      const sessionInfo: SessionInfo = {
        id: sessionId,
        command: resolvedCommand,
        name: sessionName,
        workingDir: workingDir,
        status: 'starting',
        startedAt: new Date().toISOString(),
        initialCols: cols,
        initialRows: rows,
      };

      // Save initial session info
      this.sessionManager.saveSessionInfo(sessionId, sessionInfo);

      // Create asciinema writer
      // Use actual dimensions if provided, otherwise AsciinemaWriter will use defaults (80x24)
      const asciinemaWriter = AsciinemaWriter.create(
        paths.stdoutPath,
        cols || undefined,
        rows || undefined,
        command.join(' '),
        sessionName,
        this.createEnvVars(term)
      );

      // Create PTY process
      let ptyProcess: IPty;
      try {
        // Set up environment like Linux implementation
        const ptyEnv = {
          ...process.env,
          TERM: term,
          // Set session ID to prevent recursive vt calls and for debugging
          VIBETUNNEL_SESSION_ID: sessionId,
        };

        // Debug log the spawn parameters
        logger.debug('PTY spawn parameters:', {
          command: finalCommand,
          args: finalArgs,
          options: {
            name: term,
            cols: cols !== undefined ? cols : 'terminal default',
            rows: rows !== undefined ? rows : 'terminal default',
            cwd: workingDir,
            hasEnv: !!ptyEnv,
            envKeys: Object.keys(ptyEnv).length,
          },
        });

        // Build spawn options - only include dimensions if provided
        const spawnOptions: pty.IPtyForkOptions = {
          name: term,
          cwd: workingDir,
          env: ptyEnv,
        };

        // Only add dimensions if they're explicitly provided
        // This allows node-pty to use the terminal's natural size for external spawns
        if (cols !== undefined) {
          spawnOptions.cols = cols;
        }
        if (rows !== undefined) {
          spawnOptions.rows = rows;
        }

        ptyProcess = pty.spawn(finalCommand, finalArgs, spawnOptions);
      } catch (spawnError) {
        // Debug log the raw error first
        logger.debug('Raw spawn error:', {
          type: typeof spawnError,
          isError: spawnError instanceof Error,
          errorString: String(spawnError),
          errorKeys: spawnError && typeof spawnError === 'object' ? Object.keys(spawnError) : [],
        });

        // Provide better error messages for common issues
        let errorMessage = spawnError instanceof Error ? spawnError.message : String(spawnError);

        const errorCode =
          spawnError instanceof Error && 'code' in spawnError
            ? (spawnError as NodeJS.ErrnoException).code
            : undefined;
        if (errorCode === 'ENOENT' || errorMessage.includes('ENOENT')) {
          errorMessage = `Command not found: '${command[0]}'. Please ensure the command exists and is in your PATH.`;
        } else if (errorCode === 'EACCES' || errorMessage.includes('EACCES')) {
          errorMessage = `Permission denied: '${command[0]}'. The command exists but is not executable.`;
        } else if (errorCode === 'ENXIO' || errorMessage.includes('ENXIO')) {
          errorMessage = `Failed to allocate terminal for '${command[0]}'. This may occur if the command doesn't exist or the system cannot create a pseudo-terminal.`;
        } else if (errorMessage.includes('cwd') || errorMessage.includes('working directory')) {
          errorMessage = `Working directory does not exist: '${workingDir}'`;
        }

        // Log the error with better serialization
        const errorDetails =
          spawnError instanceof Error
            ? {
                ...spawnError,
                message: spawnError.message,
                stack: spawnError.stack,
                code: (spawnError as NodeJS.ErrnoException).code,
              }
            : spawnError;
        logger.error(`Failed to spawn PTY for command '${command.join(' ')}':`, errorDetails);
        throw new PtyError(errorMessage, 'SPAWN_FAILED');
      }

      // Create session object
      // Auto-detect Claude commands and set dynamic mode if no title mode specified
      let titleMode = options.titleMode;
      if (!titleMode) {
        // Check all command arguments for Claude
        const isClaudeCommand = command.some((arg) => arg.toLowerCase().includes('claude'));
        if (isClaudeCommand) {
          titleMode = TitleMode.DYNAMIC;
          logger.log(chalk.cyan('✓ Auto-selected dynamic title mode for Claude'));
          logger.debug(`Detected Claude in command: ${command.join(' ')}`);
        }
      }

      const session: PtySession = {
        id: sessionId,
        sessionInfo,
        ptyProcess,
        asciinemaWriter,
        controlDir: paths.controlDir,
        stdoutPath: paths.stdoutPath,
        stdinPath: paths.stdinPath,
        sessionJsonPath: paths.sessionJsonPath,
        startTime: new Date(),
        titleMode: titleMode || TitleMode.NONE,
        currentWorkingDir: workingDir,
      };

      this.sessions.set(sessionId, session);

      // Update session info with PID and running status
      sessionInfo.pid = ptyProcess.pid;
      sessionInfo.status = 'running';
      this.sessionManager.saveSessionInfo(sessionId, sessionInfo);

      logger.log(chalk.green(`Session ${sessionId} created successfully (PID: ${ptyProcess.pid})`));
      logger.log(chalk.gray(`Running: ${resolvedCommand.join(' ')} in ${workingDir}`));

      // Setup PTY event handlers
      this.setupPtyHandlers(session, options.forwardToStdout || false, options.onExit);

      // Note: stdin forwarding is now handled via IPC socket

      // Setup session.json watcher for title updates (vt title command)
      this.setupSessionJsonWatcher(session);

      // Initial title will be set when the first output is received
      // Do not write title sequence to PTY input as it would be sent to the shell

      return {
        sessionId,
        sessionInfo,
      };
    } catch (error) {
      // Cleanup on failure
      try {
        this.sessionManager.cleanupSession(sessionId);
      } catch (cleanupError) {
        logger.warn(`Failed to cleanup session ${sessionId} after creation failure:`, cleanupError);
      }

      throw new PtyError(
        `Failed to create session: ${error instanceof Error ? error.message : String(error)}`,
        'SESSION_CREATE_FAILED'
      );
    }
  }

  public getPtyForSession(sessionId: string): IPty | null {
    const session = this.sessions.get(sessionId);
    return session?.ptyProcess || null;
  }

  public getInternalSession(sessionId: string): PtySession | undefined {
    return this.sessions.get(sessionId);
  }

  /**
   * Setup event handlers for a PTY process
   */
  private setupPtyHandlers(
    session: PtySession,
    forwardToStdout: boolean,
    onExit?: (exitCode: number, signal?: number) => void
  ): void {
    const { ptyProcess, asciinemaWriter } = session;

    if (!ptyProcess) {
      logger.error(`No PTY process found for session ${session.id}`);
      return;
    }

    // Create write queue for stdout if forwarding
    const stdoutQueue = forwardToStdout ? new WriteQueue() : null;
    if (stdoutQueue) {
      session.stdoutQueue = stdoutQueue;
    }

    // Setup SafePTYWriter for title injection if using title modes
    if (
      forwardToStdout &&
      (session.titleMode === TitleMode.STATIC || session.titleMode === TitleMode.DYNAMIC)
    ) {
      session.safePtyWriter = new SafePTYWriter(ptyProcess, {
        idleThreshold: 50,
        maxWaitTime: 1000,
        debug: process.env.VIBETUNNEL_PTY_DEBUG === 'true',
      });
    }

    // Setup activity detector for dynamic mode
    if (session.titleMode === TitleMode.DYNAMIC) {
      session.activityDetector = new ActivityDetector(session.sessionInfo.command);

      // Periodic activity state updates
      // This ensures the title shows idle state when there's no output
      session.titleUpdateInterval = setInterval(() => {
        if (session.activityDetector) {
          const activityState = session.activityDetector.getActivityState();

          // Store Claude status in memory (no longer written to file)
          if (activityState.specificStatus) {
            this.sessionClaudeStatus.set(session.id, {
              app: activityState.specificStatus.app,
              status: activityState.specificStatus.status,
              timestamp: Date.now(),
            });
          }

          if (forwardToStdout) {
            const dynamicDir = session.currentWorkingDir || session.sessionInfo.workingDir;

            if (session.safePtyWriter) {
              // Queue title through SafePTYWriter
              const title = generateDynamicTitle(
                dynamicDir,
                session.sessionInfo.command,
                activityState,
                session.sessionInfo.name
              )
                // biome-ignore lint/suspicious/noControlCharactersInRegex: Terminal escape sequences
                // biome-ignore lint/suspicious/noControlCharactersInRegex: Terminal escape sequences
                .replace(/^\x1b\]0;/, '')
                // biome-ignore lint/suspicious/noControlCharactersInRegex: Terminal escape sequences
                .replace(/\x07$/, ''); // Extract just the title text

              session.safePtyWriter.queueTitle(title);
            } else {
              // Fallback to direct write
              const titleSequence = generateDynamicTitle(
                dynamicDir,
                session.sessionInfo.command,
                activityState,
                session.sessionInfo.name
              );

              // Write title update directly to stdout
              process.stdout.write(titleSequence);
            }
          }
        }
      }, 500);
    }

    // Handle PTY data output - Use SafePTYWriter if available
    if (session.safePtyWriter && forwardToStdout) {
      // Create a custom SafePTYWriter that handles title modes
      const originalProcessOutput = session.safePtyWriter.processOutput.bind(session.safePtyWriter);

      // Override processOutput to handle title filtering and queuing
      session.safePtyWriter.processOutput = (data: string) => {
        let processedData = data;

        // Handle title modes
        switch (session.titleMode) {
          case TitleMode.STATIC: {
            // Filter out app titles
            processedData = filterTerminalTitleSequences(processedData, true);
            const currentDir = session.currentWorkingDir || session.sessionInfo.workingDir;
            const title = `${path.basename(currentDir)} — ${session.sessionInfo.command.join(' ')}`;

            // Queue title for safe injection
            if (!session.initialTitleSent || session.pendingTitle !== title) {
              if (session.safePtyWriter) {
                session.safePtyWriter.queueTitle(title);
                session.pendingTitle = title;
                session.initialTitleSent = true;
              }
            }
            break;
          }

          case TitleMode.DYNAMIC:
            // Filter out app titles and process through activity detector
            processedData = filterTerminalTitleSequences(processedData, true);

            if (session.activityDetector) {
              // Debug logging for Claude
              if (process.env.VIBETUNNEL_CLAUDE_DEBUG === 'true') {
                if (
                  processedData.includes('interrupt') ||
                  processedData.includes('tokens') ||
                  processedData.includes('…')
                ) {
                  console.log('[PtyManager] Detected potential Claude output');
                  console.log(
                    '[PtyManager] Raw data sample:',
                    processedData
                      .substring(0, 200)
                      .replace(/\n/g, '\\n')
                      // biome-ignore lint/suspicious/noControlCharactersInRegex: ANSI escape codes need control characters
                      .replace(/\x1b/g, '\\x1b')
                  );

                  // Also log to file for analysis
                  const debugPath = '/tmp/claude-output-debug.txt';
                  require('fs').appendFileSync(
                    debugPath,
                    `\n\n=== ${new Date().toISOString()} ===\n`
                  );
                  require('fs').appendFileSync(debugPath, `Raw: ${processedData}\n`);
                  require('fs').appendFileSync(
                    debugPath,
                    `Hex: ${Buffer.from(processedData).toString('hex')}\n`
                  );
                }
              }

              const { filteredData, activity } =
                session.activityDetector.processOutput(processedData);
              processedData = filteredData;

              // Generate dynamic title with activity
              const dynamicDir = session.currentWorkingDir || session.sessionInfo.workingDir;
              const title = generateDynamicTitle(
                dynamicDir,
                session.sessionInfo.command,
                activity,
                session.sessionInfo.name
              )
                // biome-ignore lint/suspicious/noControlCharactersInRegex: Terminal escape sequences
                .replace(/^\x1b\]0;/, '')
                // biome-ignore lint/suspicious/noControlCharactersInRegex: Terminal escape sequences
                .replace(/\x07$/, ''); // Extract just the title text

              // Queue title for safe injection
              if (session.pendingTitle !== title) {
                if (session.safePtyWriter) {
                  session.safePtyWriter.queueTitle(title);
                  session.pendingTitle = title;
                }
              }
            }
            break;
        }

        // Write to asciinema file BEFORE title injection (capture original data)
        asciinemaWriter?.writeOutput(Buffer.from(processedData, 'utf8'));

<<<<<<< HEAD
        // Call the original processOutput with the filtered data
        originalProcessOutput(processedData);
      };

      // Set up SafePTYWriter's output handler
      session.safePtyWriter.attach((data: string) => {
        // Forward to stdout if requested (using queue for ordering)
        if (stdoutQueue) {
          stdoutQueue.enqueue(async () => {
            const canWrite = process.stdout.write(data);
            if (!canWrite) {
              await once(process.stdout, 'drain');
            }
          });
        }
      });
    } else {
      // Fallback to original implementation for non-title modes
      ptyProcess.onData((data: string) => {
        let processedData = data;

        // Handle title modes
        switch (session.titleMode) {
          case TitleMode.FILTER:
            // Filter out all title sequences
            processedData = filterTerminalTitleSequences(data, true);
            break;

          case TitleMode.STATIC: {
            // Filter out app titles and inject static title
            processedData = filterTerminalTitleSequences(data, true);
            const currentDir = session.currentWorkingDir || session.sessionInfo.workingDir;
            const titleSequence = generateTitleSequence(
              currentDir,
=======
            // Store Claude status in memory
            if (activity.specificStatus) {
              this.sessionClaudeStatus.set(session.id, {
                ...activity.specificStatus,
                timestamp: Date.now(),
              });
            }

            // Generate dynamic title with activity
            const dynamicDir = session.currentWorkingDir || session.sessionInfo.workingDir;
            const dynamicTitleSequence = generateDynamicTitle(
              dynamicDir,
>>>>>>> 6196c55d
              session.sessionInfo.command,
              session.sessionInfo.name
            );

            // Only inject title sequences for external terminals (not web sessions)
            // Web sessions should never have title sequences in their data stream
            if (forwardToStdout) {
              if (!session.initialTitleSent) {
                processedData = titleSequence + processedData;
                session.initialTitleSent = true;
              } else {
                processedData = injectTitleIfNeeded(processedData, titleSequence);
              }
            }
            break;
          }

          case TitleMode.DYNAMIC:
            // Filter out app titles and process through activity detector
            processedData = filterTerminalTitleSequences(data, true);

            if (session.activityDetector) {
              // Debug logging remains the same
              if (process.env.VIBETUNNEL_CLAUDE_DEBUG === 'true') {
                if (data.includes('interrupt') || data.includes('tokens') || data.includes('…')) {
                  console.log('[PtyManager] Detected potential Claude output');
                  console.log(
                    '[PtyManager] Raw data sample:',
                    data
                      .substring(0, 200)
                      .replace(/\n/g, '\\n')
                      // biome-ignore lint/suspicious/noControlCharactersInRegex: ANSI escape codes need control characters
                      .replace(/\x1b/g, '\\x1b')
                  );

                  // Also log to file for analysis
                  const debugPath = '/tmp/claude-output-debug.txt';
                  require('fs').appendFileSync(
                    debugPath,
                    `\n\n=== ${new Date().toISOString()} ===\n`
                  );
                  require('fs').appendFileSync(debugPath, `Raw: ${data}\n`);
                  require('fs').appendFileSync(
                    debugPath,
                    `Hex: ${Buffer.from(data).toString('hex')}\n`
                  );
                }
              }

              const { filteredData, activity } =
                session.activityDetector.processOutput(processedData);
              processedData = filteredData;

              // Generate dynamic title with activity
              const dynamicDir = session.currentWorkingDir || session.sessionInfo.workingDir;
              const dynamicTitleSequence = generateDynamicTitle(
                dynamicDir,
                session.sessionInfo.command,
                activity,
                session.sessionInfo.name
              );

              // Only inject title sequences for external terminals (not web sessions)
              // Web sessions should never have title sequences in their data stream
              if (forwardToStdout) {
                if (!session.initialTitleSent) {
                  processedData = dynamicTitleSequence + processedData;
                  session.initialTitleSent = true;
                } else {
                  processedData = injectTitleIfNeeded(processedData, dynamicTitleSequence);
                }
              }
            }
            break;
          default:
            // No title management
            break;
        }

        // Write to asciinema file (it has its own internal queue)
        asciinemaWriter?.writeOutput(Buffer.from(processedData, 'utf8'));

        // Forward to stdout if requested (using queue for ordering)
        if (forwardToStdout && stdoutQueue) {
          stdoutQueue.enqueue(async () => {
            const canWrite = process.stdout.write(processedData);
            if (!canWrite) {
              await once(process.stdout, 'drain');
            }
          });
        }
      });
    }

    // Handle PTY exit
    ptyProcess.onExit(async ({ exitCode, signal }: { exitCode: number; signal?: number }) => {
      try {
        // Mark session as exiting to prevent false bell notifications
        this.sessionExitTimes.set(session.id, Date.now());
        // Write exit event to asciinema
        if (asciinemaWriter?.isOpen()) {
          asciinemaWriter.writeRawJson(['exit', exitCode || 0, session.id]);
          asciinemaWriter
            .close()
            .catch((error) =>
              logger.error(`Failed to close asciinema writer for session ${session.id}:`, error)
            );
        }

        // Update session status
        this.sessionManager.updateSessionStatus(
          session.id,
          'exited',
          undefined,
          exitCode || (signal ? 128 + (typeof signal === 'number' ? signal : 1) : 1)
        );

        // Wait for stdout queue to drain if it exists
        if (session.stdoutQueue) {
          try {
            await session.stdoutQueue.drain();
          } catch (error) {
            logger.error(`Failed to drain stdout queue for session ${session.id}:`, error);
          }
        }

        // Clean up session resources
        this.cleanupSessionResources(session);

        // Remove from active sessions
        this.sessions.delete(session.id);

        // Clean up bell tracking
        this.lastBellTime.delete(session.id);
        this.sessionExitTimes.delete(session.id);
        this.sessionClaudeStatus.delete(session.id);

        // Call exit callback if provided (for fwd.ts)
        if (onExit) {
          onExit(exitCode || 0, signal);
        }
      } catch (error) {
        logger.error(`Failed to handle exit for session ${session.id}:`, error);
      }
    });

    // Send initial title for static and dynamic modes
    if (
      forwardToStdout &&
      (session.titleMode === TitleMode.STATIC || session.titleMode === TitleMode.DYNAMIC)
    ) {
      const currentDir = session.currentWorkingDir || session.sessionInfo.workingDir;

      if (session.safePtyWriter) {
        // Queue initial title through SafePTYWriter
        let title: string;

        if (session.titleMode === TitleMode.STATIC) {
          title = `${path.basename(currentDir)} — ${session.sessionInfo.command.join(' ')}`;
        } else {
          // For dynamic mode, start with idle state
          title = generateDynamicTitle(
            currentDir,
            session.sessionInfo.command,
            { isActive: false, lastActivityTime: Date.now() },
            session.sessionInfo.name
          )
            // biome-ignore lint/suspicious/noControlCharactersInRegex: Terminal escape sequences
            .replace(/^\x1b\]0;/, '')
            // biome-ignore lint/suspicious/noControlCharactersInRegex: Terminal escape sequences
            .replace(/\x07$/, ''); // Extract just the title text
        }

        session.safePtyWriter.queueTitle(title);
        session.initialTitleSent = true;
        logger.debug(`Queued initial ${session.titleMode} title for session ${session.id}`);
      } else {
        // Fallback to direct write
        let initialTitle: string;

        if (session.titleMode === TitleMode.STATIC) {
          initialTitle = generateTitleSequence(
            currentDir,
            session.sessionInfo.command,
            session.sessionInfo.name
          );
        } else {
          // For dynamic mode, start with idle state
          initialTitle = generateDynamicTitle(
            currentDir,
            session.sessionInfo.command,
            { isActive: false, lastActivityTime: Date.now() },
            session.sessionInfo.name
          );
        }

        // Write initial title directly to stdout
        process.stdout.write(initialTitle);
        session.initialTitleSent = true;
        logger.debug(`Sent initial ${session.titleMode} title for session ${session.id}`);
      }
    }

    // Setup IPC socket for all communication
    this.setupIPCSocket(session);
  }

  /**
   * Setup Unix socket for all IPC communication
   */
  private setupIPCSocket(session: PtySession): void {
    const ptyProcess = session.ptyProcess;
    if (!ptyProcess) {
      logger.error(`No PTY process found for session ${session.id}`);
      return;
    }

    // Create Unix domain socket for all IPC
    // IMPORTANT: macOS has a 104 character limit for Unix socket paths, including null terminator.
    // This means the actual usable path length is 103 characters. To avoid EINVAL errors:
    // - Use short socket names (e.g., 'ipc.sock' instead of 'vibetunnel-ipc.sock')
    // - Keep session directories as short as possible
    // - Avoid deeply nested directory structures
    const socketPath = path.join(session.controlDir, 'ipc.sock');

    // Verify the socket path isn't too long
    if (socketPath.length > 103) {
      logger.error(`Socket path too long (${socketPath.length} chars): ${socketPath}`);
      logger.error(
        `macOS limit is 103 characters. Consider using shorter session IDs or control paths.`
      );
      return;
    }

    try {
      // Remove existing socket if it exists
      try {
        fs.unlinkSync(socketPath);
      } catch (_e) {
        // Socket doesn't exist, this is expected
      }

      // Create Unix domain socket server with framed message protocol
      const inputServer = net.createServer((client) => {
        const parser = new MessageParser();
        client.setNoDelay(true);

        // Track this client
        if (!this.sessionSocketClients.has(session.id)) {
          this.sessionSocketClients.set(session.id, new Set());
        }
        this.sessionSocketClients.get(session.id)!.add(client);

        // Send current Claude status if available
        const claudeStatus = this.sessionClaudeStatus.get(session.id);
        if (claudeStatus) {
          const statusMsg = frameMessage(MessageType.STATUS_UPDATE, claudeStatus);
          client.write(statusMsg);
        }

        client.on('data', (chunk) => {
          parser.addData(chunk);

          for (const { type, payload } of parser.parseMessages()) {
            this.handleSocketMessage(session, type, payload, client);
          }
        });

        client.on('error', (err) => {
          logger.debug(`Client socket error for session ${session.id}:`, err);
        });

        client.on('close', () => {
          // Remove client from tracking
          this.sessionSocketClients.get(session.id)?.delete(client);
        });
      });

      inputServer.listen(socketPath, () => {
        // Make socket writable by all
        try {
          fs.chmodSync(socketPath, 0o666);
        } catch (e) {
          logger.debug(`Failed to chmod input socket for session ${session.id}:`, e);
        }
        logger.debug(`Input socket created for session ${session.id}`);
      });

      // Store server reference for cleanup
      session.inputSocketServer = inputServer;
    } catch (error) {
      logger.error(`Failed to create input socket for session ${session.id}:`, error);
    }

    // All IPC goes through this socket
  }

  /**
   * Handle incoming socket messages
   */
  private handleSocketMessage(
    session: PtySession,
    type: MessageType,
    payload: Buffer,
    client: net.Socket
  ): void {
    try {
      const data = parsePayload(type, payload);

      switch (type) {
        case MessageType.STDIN_DATA: {
          const text = data as string;
          if (session.ptyProcess) {
            // Write input first for fastest response
            session.ptyProcess.write(text);
            // Then record it (non-blocking)
            session.asciinemaWriter?.writeInput(text);
          }
          break;
        }

        case MessageType.CONTROL_CMD: {
          const cmd = data as ControlCommand;
          this.handleControlMessage(session, cmd);
          break;
        }

        case MessageType.STATUS_UPDATE: {
          const status = data as StatusUpdate;
          this.sessionClaudeStatus.set(session.id, {
            app: status.app,
            status: status.status,
            timestamp: Date.now(),
          });
          // Broadcast the parsed status to other connected clients
          this.broadcastToClients(session.id, type, status, client);
          break;
        }

        case MessageType.HEARTBEAT:
          // Echo heartbeat back
          client.write(frameMessage(MessageType.HEARTBEAT, Buffer.alloc(0)));
          break;

        default:
          logger.debug(`Unknown message type ${type} for session ${session.id}`);
      }
    } catch (error) {
      logger.error(`Failed to handle socket message for session ${session.id}:`, error);
      const errorMsg = frameMessage(MessageType.ERROR, {
        code: 'MESSAGE_PROCESSING_ERROR',
        message: error instanceof Error ? error.message : 'Unknown error',
      });
      client.write(errorMsg);
    }
  }

  /**
   * Broadcast message to all connected clients except sender
   */
  private broadcastToClients(
    sessionId: string,
    type: MessageType,
    data: Buffer | string | object,
    sender?: net.Socket
  ): void {
    const clients = this.sessionSocketClients.get(sessionId);
    if (!clients || clients.size === 0) return;

    const message = frameMessage(type, data);

    for (const client of clients) {
      if (client !== sender && !client.destroyed) {
        client.write(message);
      }
    }
  }

  /**
   * Setup watcher for session.json changes (for vt title updates)
   */
  private setupSessionJsonWatcher(session: PtySession): void {
    try {
      const { sessionJsonPath } = session;
      let lastSessionName = session.sessionInfo.name;

      // Watch for changes to session.json
      const watcher = fs.watch(sessionJsonPath, (eventType) => {
        if (eventType === 'change') {
          try {
            // Reload session info
            const newSessionInfo = this.sessionManager.loadSessionInfo(session.id);
            if (!newSessionInfo) return;

            // Check if name changed
            if (newSessionInfo.name !== lastSessionName) {
              logger.log(
                chalk.cyan(
                  `Session ${session.id} name changed: "${lastSessionName}" → "${newSessionInfo.name}"`
                )
              );
              lastSessionName = newSessionInfo.name;

              // Update in-memory session info
              session.sessionInfo.name = newSessionInfo.name;

              // Handle title update based on title mode
              if (
                session.titleMode === TitleMode.STATIC ||
                session.titleMode === TitleMode.DYNAMIC
              ) {
                // Check if we have stdout queue (indicates forwardToStdout mode)
                const isExternalTerminal = !!session.stdoutQueue;

                // Generate new title with updated name
                const title = `${path.basename(session.currentWorkingDir || session.sessionInfo.workingDir)} — ${newSessionInfo.name || session.sessionInfo.command.join(' ')}`;

                // Use SafePTYWriter if available, otherwise write directly
                if (session.safePtyWriter && isExternalTerminal) {
                  session.safePtyWriter.queueTitle(title);
                  logger.debug(
                    `Queued updated title for session ${session.id}: ${newSessionInfo.name}`
                  );
                } else if (session.ptyProcess && isExternalTerminal) {
                  // Fallback for non-SafePTYWriter mode
                  const titleSequence = generateTitleSequence(
                    session.currentWorkingDir || session.sessionInfo.workingDir,
                    session.sessionInfo.command,
                    newSessionInfo.name
                  );
                  session.ptyProcess.write(titleSequence);
                  logger.debug(
                    `Injected updated title for session ${session.id}: ${newSessionInfo.name}`
                  );
                }

                // If using dynamic mode, update the activity detector's base name
                if (session.titleMode === TitleMode.DYNAMIC && session.activityDetector) {
                  // Update the activity detector with new session name
                  const activityState = session.activityDetector.getActivityState();
                  const updatedTitle = generateDynamicTitle(
                    session.currentWorkingDir || session.sessionInfo.workingDir,
                    session.sessionInfo.command,
                    activityState,
                    newSessionInfo.name
                  );

                  // Extract just the title text from the sequence
                  // biome-ignore lint/suspicious/noControlCharactersInRegex: Need to match terminal escape sequences
                  const titleText = updatedTitle.replace(/^\x1b\]0;/, '').replace(/\x07$/, '');

                  // Use SafePTYWriter if available
                  if (session.safePtyWriter && isExternalTerminal) {
                    session.safePtyWriter.queueTitle(titleText);
                  } else if (session.ptyProcess && isExternalTerminal) {
                    // Fallback for non-SafePTYWriter mode
                    session.ptyProcess.write(updatedTitle);
                  }
                }
              }

              // Emit event for clients
              this.emit('sessionNameChanged', session.id, newSessionInfo.name);
            }
          } catch (error) {
            logger.warn(`Failed to handle session.json change for session ${session.id}:`, error);
          }
        }
      });

      // Store watcher for cleanup
      session.sessionJsonWatcher = watcher;

      // Unref the watcher so it doesn't keep the process alive
      watcher.unref();

      logger.debug(`Session.json watcher setup for session ${session.id}`);
    } catch (error) {
      logger.warn(`Failed to setup session.json watcher for session ${session.id}:`, error);
    }
  }

  /**
   * Handle control messages from control pipe
   */
  private handleControlMessage(session: PtySession, message: Record<string, unknown>): void {
    if (
      message.cmd === 'resize' &&
      typeof message.cols === 'number' &&
      typeof message.rows === 'number'
    ) {
      try {
        if (session.ptyProcess) {
          session.ptyProcess.resize(message.cols, message.rows);
          session.asciinemaWriter?.writeResize(message.cols, message.rows);
        }
      } catch (error) {
        logger.warn(
          `Failed to resize session ${session.id} to ${message.cols}x${message.rows}:`,
          error
        );
      }
    } else if (message.cmd === 'kill') {
      const signal =
        typeof message.signal === 'string' || typeof message.signal === 'number'
          ? message.signal
          : 'SIGTERM';
      try {
        if (session.ptyProcess) {
          session.ptyProcess.kill(signal as string);
        }
      } catch (error) {
        logger.warn(`Failed to kill session ${session.id} with signal ${signal}:`, error);
      }
    } else if (message.cmd === 'reset-size') {
      try {
        if (session.ptyProcess) {
          // Get current terminal size from process.stdout
          const cols = process.stdout.columns || 80;
          const rows = process.stdout.rows || 24;
          session.ptyProcess.resize(cols, rows);
          session.asciinemaWriter?.writeResize(cols, rows);
          logger.debug(`Reset session ${session.id} size to terminal size: ${cols}x${rows}`);
        }
      } catch (error) {
        logger.warn(`Failed to reset session ${session.id} size to terminal size:`, error);
      }
    }
  }

  /**
   * Send text input to a session
   */
  sendInput(sessionId: string, input: SessionInput): void {
    try {
      let dataToSend = '';
      if (input.text !== undefined) {
        dataToSend = input.text;
        logger.debug(
          `Received text input: ${JSON.stringify(input.text)} -> sending: ${JSON.stringify(dataToSend)}`
        );
      } else if (input.key !== undefined) {
        dataToSend = this.convertSpecialKey(input.key);
        logger.debug(
          `Received special key: "${input.key}" -> converted to: ${JSON.stringify(dataToSend)}`
        );
      } else {
        throw new PtyError('No text or key specified in input', 'INVALID_INPUT');
      }

      // If we have an in-memory session with active PTY, use it
      const memorySession = this.sessions.get(sessionId);
      if (memorySession?.ptyProcess) {
        memorySession.ptyProcess.write(dataToSend);
        memorySession.asciinemaWriter?.writeInput(dataToSend);

        // Track directory changes for title modes that need it
        if (
          (memorySession.titleMode === TitleMode.STATIC ||
            memorySession.titleMode === TitleMode.DYNAMIC) &&
          input.text
        ) {
          const newDir = extractCdDirectory(
            input.text,
            memorySession.currentWorkingDir || memorySession.sessionInfo.workingDir
          );
          if (newDir) {
            memorySession.currentWorkingDir = newDir;
            logger.debug(`Session ${sessionId} changed directory to: ${newDir}`);
          }
        }

        return; // Important: return here to avoid socket path
      } else {
        const sessionPaths = this.sessionManager.getSessionPaths(sessionId);
        if (!sessionPaths) {
          throw new PtyError(
            `Session ${sessionId} paths not found`,
            'SESSION_PATHS_NOT_FOUND',
            sessionId
          );
        }

        // For forwarded sessions, we need to use socket communication
        const socketPath = path.join(sessionPaths.controlDir, 'ipc.sock');

        // Check if we have a cached socket connection
        let socketClient = this.inputSocketClients.get(sessionId);

        if (!socketClient || socketClient.destroyed) {
          // Try to connect to the socket
          try {
            socketClient = net.createConnection(socketPath);
            socketClient.setNoDelay(true);
            // Keep socket alive for better performance
            socketClient.setKeepAlive(true, 0);
            this.inputSocketClients.set(sessionId, socketClient);

            socketClient.on('error', () => {
              this.inputSocketClients.delete(sessionId);
            });

            socketClient.on('close', () => {
              this.inputSocketClients.delete(sessionId);
            });
          } catch (error) {
            logger.debug(`Failed to connect to input socket for session ${sessionId}:`, error);
            socketClient = undefined;
          }
        }

        if (socketClient && !socketClient.destroyed) {
          // Send stdin data using framed message protocol
          const message = frameMessage(MessageType.STDIN_DATA, dataToSend);
          const canWrite = socketClient.write(message);
          if (!canWrite) {
            // Socket buffer is full
            logger.debug(`Socket buffer full for session ${sessionId}, data queued`);
          }
        } else {
          throw new PtyError(
            `No socket connection available for session ${sessionId}`,
            'NO_SOCKET_CONNECTION',
            sessionId
          );
        }
      }
    } catch (error) {
      throw new PtyError(
        `Failed to send input to session ${sessionId}: ${error instanceof Error ? error.message : String(error)}`,
        'SEND_INPUT_FAILED',
        sessionId
      );
    }
  }

  /**
   * Send a control message to an external session via socket
   */
  private sendControlMessage(
    sessionId: string,
    message: ResizeControlMessage | KillControlMessage | ResetSizeControlMessage
  ): boolean {
    const sessionPaths = this.sessionManager.getSessionPaths(sessionId);
    if (!sessionPaths) {
      return false;
    }

    try {
      const socketPath = path.join(sessionPaths.controlDir, 'ipc.sock');
      let socketClient = this.inputSocketClients.get(sessionId);

      if (!socketClient || socketClient.destroyed) {
        // Try to connect to the socket
        try {
          socketClient = net.createConnection(socketPath);
          socketClient.setNoDelay(true);
          socketClient.setKeepAlive(true, 0);
          this.inputSocketClients.set(sessionId, socketClient);

          socketClient.on('error', () => {
            this.inputSocketClients.delete(sessionId);
          });

          socketClient.on('close', () => {
            this.inputSocketClients.delete(sessionId);
          });
        } catch (error) {
          logger.debug(`Failed to connect to control socket for session ${sessionId}:`, error);
          return false;
        }
      }

      if (socketClient && !socketClient.destroyed) {
        const frameMsg = frameMessage(MessageType.CONTROL_CMD, message);
        return socketClient.write(frameMsg);
      }
    } catch (error) {
      logger.error(`Failed to send control message to session ${sessionId}:`, error);
    }
    return false;
  }

  /**
   * Convert special key names to escape sequences
   */
  private convertSpecialKey(key: SpecialKey): string {
    const keyMap: Record<SpecialKey, string> = {
      arrow_up: '\x1b[A',
      arrow_down: '\x1b[B',
      arrow_right: '\x1b[C',
      arrow_left: '\x1b[D',
      escape: '\x1b',
      enter: '\r',
      ctrl_enter: '\n',
      shift_enter: '\r\n',
      backspace: '\x7f',
      tab: '\t',
      shift_tab: '\x1b[Z',
      page_up: '\x1b[5~',
      page_down: '\x1b[6~',
      home: '\x1b[H',
      end: '\x1b[F',
      delete: '\x1b[3~',
      f1: '\x1bOP',
      f2: '\x1bOQ',
      f3: '\x1bOR',
      f4: '\x1bOS',
      f5: '\x1b[15~',
      f6: '\x1b[17~',
      f7: '\x1b[18~',
      f8: '\x1b[19~',
      f9: '\x1b[20~',
      f10: '\x1b[21~',
      f11: '\x1b[23~',
      f12: '\x1b[24~',
    };

    const sequence = keyMap[key];
    if (!sequence) {
      throw new PtyError(`Unknown special key: ${key}`, 'UNKNOWN_KEY');
    }

    return sequence;
  }

  /**
   * Resize a session terminal
   */
  resizeSession(sessionId: string, cols: number, rows: number): void {
    const memorySession = this.sessions.get(sessionId);
    const currentTime = Date.now();

    try {
      // If we have an in-memory session with active PTY, resize it
      if (memorySession?.ptyProcess) {
        memorySession.ptyProcess.resize(cols, rows);
        memorySession.asciinemaWriter?.writeResize(cols, rows);

        // Track this browser-initiated resize
        this.sessionResizeSources.set(sessionId, {
          cols,
          rows,
          source: 'browser',
          timestamp: currentTime,
        });

        logger.debug(`Resized session ${sessionId} to ${cols}x${rows} from browser`);
      } else {
        // For external sessions, try to send resize via control pipe
        const resizeMessage: ResizeControlMessage = {
          cmd: 'resize',
          cols,
          rows,
        };
        this.sendControlMessage(sessionId, resizeMessage);

        // Track this resize for external sessions too
        this.sessionResizeSources.set(sessionId, {
          cols,
          rows,
          source: 'browser',
          timestamp: currentTime,
        });
      }
    } catch (error) {
      throw new PtyError(
        `Failed to resize session ${sessionId}: ${error instanceof Error ? error.message : String(error)}`,
        'RESIZE_FAILED',
        sessionId
      );
    }
  }

  /**
   * Reset session size to terminal size (for external terminals)
   */
  resetSessionSize(sessionId: string): void {
    const memorySession = this.sessions.get(sessionId);

    try {
      // For in-memory sessions, we can't reset to terminal size since we don't know it
      if (memorySession?.ptyProcess) {
        throw new PtyError(
          `Cannot reset size for in-memory session ${sessionId}`,
          'INVALID_OPERATION',
          sessionId
        );
      }

      // For external sessions, send reset-size command via control pipe
      const resetSizeMessage: ResetSizeControlMessage = {
        cmd: 'reset-size',
      };

      const sent = this.sendControlMessage(sessionId, resetSizeMessage);
      if (!sent) {
        throw new PtyError(
          `Failed to send reset-size command to session ${sessionId}`,
          'CONTROL_MESSAGE_FAILED',
          sessionId
        );
      }

      logger.debug(`Sent reset-size command to session ${sessionId}`);
    } catch (error) {
      throw new PtyError(
        `Failed to reset session size for ${sessionId}: ${error instanceof Error ? error.message : String(error)}`,
        'RESET_SIZE_FAILED',
        sessionId
      );
    }
  }

  /**
   * Kill a session with proper SIGTERM -> SIGKILL escalation
   * Returns a promise that resolves when the process is actually terminated
   */
  async killSession(sessionId: string, signal: string | number = 'SIGTERM'): Promise<void> {
    const memorySession = this.sessions.get(sessionId);

    try {
      // If we have an in-memory session with active PTY, kill it directly
      if (memorySession?.ptyProcess) {
        // If signal is already SIGKILL, send it immediately and wait briefly
        if (signal === 'SIGKILL' || signal === 9) {
          const pid = memorySession.ptyProcess.pid;
          memorySession.ptyProcess.kill('SIGKILL');

          // Also kill the entire process group if on Unix
          if (process.platform !== 'win32' && pid) {
            try {
              process.kill(-pid, 'SIGKILL');
              logger.debug(`Sent SIGKILL to process group -${pid} for session ${sessionId}`);
            } catch (groupKillError) {
              logger.debug(
                `Failed to SIGKILL process group for session ${sessionId}:`,
                groupKillError
              );
            }
          }

          this.sessions.delete(sessionId);
          // Wait a bit for SIGKILL to take effect
          await new Promise((resolve) => setTimeout(resolve, 100));
          return;
        }

        // Start with SIGTERM and escalate if needed
        await this.killSessionWithEscalation(sessionId, memorySession);
      } else {
        // For external sessions, try control pipe first, then fall back to PID
        const killMessage: KillControlMessage = {
          cmd: 'kill',
          signal,
        };

        const sentControl = this.sendControlMessage(sessionId, killMessage);
        if (sentControl) {
          // Wait a bit for the control message to be processed
          await new Promise((resolve) => setTimeout(resolve, 500));
        }

        // Check if process is still running, if so, use direct PID kill
        const diskSession = this.sessionManager.loadSessionInfo(sessionId);
        if (!diskSession) {
          throw new PtyError(`Session ${sessionId} not found`, 'SESSION_NOT_FOUND', sessionId);
        }

        if (diskSession.pid && ProcessUtils.isProcessRunning(diskSession.pid)) {
          logger.log(
            chalk.yellow(`Killing external session ${sessionId} (PID: ${diskSession.pid})`)
          );

          if (signal === 'SIGKILL' || signal === 9) {
            process.kill(diskSession.pid, 'SIGKILL');

            // Also kill the entire process group if on Unix
            if (process.platform !== 'win32') {
              try {
                process.kill(-diskSession.pid, 'SIGKILL');
                logger.debug(
                  `Sent SIGKILL to process group -${diskSession.pid} for external session ${sessionId}`
                );
              } catch (groupKillError) {
                logger.debug(
                  `Failed to SIGKILL process group for external session ${sessionId}:`,
                  groupKillError
                );
              }
            }

            await new Promise((resolve) => setTimeout(resolve, 100));
            return;
          }

          // Send SIGTERM first
          process.kill(diskSession.pid, 'SIGTERM');

          // Also try to kill the entire process group if on Unix
          if (process.platform !== 'win32') {
            try {
              // Kill the process group by using negative PID
              process.kill(-diskSession.pid, 'SIGTERM');
              logger.debug(
                `Sent SIGTERM to process group -${diskSession.pid} for external session ${sessionId}`
              );
            } catch (groupKillError) {
              // Process group might not exist or we might not have permission
              logger.debug(
                `Failed to kill process group for external session ${sessionId}:`,
                groupKillError
              );
            }
          }

          // Wait up to 3 seconds for graceful termination
          const maxWaitTime = 3000;
          const checkInterval = 500;
          const maxChecks = maxWaitTime / checkInterval;

          for (let i = 0; i < maxChecks; i++) {
            await new Promise((resolve) => setTimeout(resolve, checkInterval));

            if (!ProcessUtils.isProcessRunning(diskSession.pid)) {
              logger.log(chalk.green(`External session ${sessionId} terminated gracefully`));
              return;
            }
          }

          // Process didn't terminate gracefully, force kill
          logger.log(chalk.yellow(`External session ${sessionId} requires SIGKILL`));
          process.kill(diskSession.pid, 'SIGKILL');

          // Also force kill the entire process group if on Unix
          if (process.platform !== 'win32') {
            try {
              // Kill the process group with SIGKILL
              process.kill(-diskSession.pid, 'SIGKILL');
              logger.debug(
                `Sent SIGKILL to process group -${diskSession.pid} for external session ${sessionId}`
              );
            } catch (groupKillError) {
              logger.debug(
                `Failed to SIGKILL process group for external session ${sessionId}:`,
                groupKillError
              );
            }
          }

          await new Promise((resolve) => setTimeout(resolve, 100));
        }
      }
    } catch (error) {
      throw new PtyError(
        `Failed to kill session ${sessionId}: ${error instanceof Error ? error.message : String(error)}`,
        'KILL_FAILED',
        sessionId
      );
    }
  }

  /**
   * Kill session with SIGTERM -> SIGKILL escalation (3 seconds, check every 500ms)
   */
  private async killSessionWithEscalation(sessionId: string, session: PtySession): Promise<void> {
    if (!session.ptyProcess) {
      this.sessions.delete(sessionId);
      return;
    }

    const pid = session.ptyProcess.pid;
    logger.log(chalk.yellow(`Terminating session ${sessionId} (PID: ${pid})`));

    try {
      // Send SIGTERM first
      session.ptyProcess.kill('SIGTERM');

      // Also try to kill the entire process group if on Unix
      if (process.platform !== 'win32' && pid) {
        try {
          // Kill the process group by using negative PID
          process.kill(-pid, 'SIGTERM');
          logger.debug(`Sent SIGTERM to process group -${pid} for session ${sessionId}`);
        } catch (groupKillError) {
          // Process group might not exist or we might not have permission
          logger.debug(`Failed to kill process group for session ${sessionId}:`, groupKillError);
        }
      }

      // Wait up to 3 seconds for graceful termination (check every 500ms)
      const maxWaitTime = 3000;
      const checkInterval = 500;
      const maxChecks = maxWaitTime / checkInterval;

      for (let i = 0; i < maxChecks; i++) {
        // Wait for check interval
        await new Promise((resolve) => setTimeout(resolve, checkInterval));

        // Check if process is still alive
        if (!ProcessUtils.isProcessRunning(pid)) {
          // Process no longer exists - it terminated gracefully
          logger.log(chalk.green(`Session ${sessionId} terminated gracefully`));
          this.sessions.delete(sessionId);
          return;
        }

        // Process still exists, continue waiting
        logger.debug(`Session ${sessionId} still running after ${(i + 1) * checkInterval}ms`);
      }

      // Process didn't terminate gracefully within 3 seconds, force kill
      logger.log(chalk.yellow(`Session ${sessionId} requires SIGKILL`));
      try {
        session.ptyProcess.kill('SIGKILL');

        // Also force kill the entire process group if on Unix
        if (process.platform !== 'win32' && pid) {
          try {
            // Kill the process group with SIGKILL
            process.kill(-pid, 'SIGKILL');
            logger.debug(`Sent SIGKILL to process group -${pid} for session ${sessionId}`);
          } catch (groupKillError) {
            logger.debug(
              `Failed to SIGKILL process group for session ${sessionId}:`,
              groupKillError
            );
          }
        }

        // Wait a bit more for SIGKILL to take effect
        await new Promise((resolve) => setTimeout(resolve, 100));
      } catch (_killError) {
        // Process might have died between our check and SIGKILL
        logger.debug(`SIGKILL failed for session ${sessionId} (process already terminated)`);
      }

      // Remove from sessions regardless
      this.sessions.delete(sessionId);
      logger.log(chalk.yellow(`Session ${sessionId} forcefully terminated`));
    } catch (error) {
      // Remove from sessions even if kill failed
      this.sessions.delete(sessionId);
      throw new PtyError(
        `Failed to terminate session ${sessionId}: ${error instanceof Error ? error.message : String(error)}`,
        'KILL_FAILED',
        sessionId
      );
    }
  }

  /**
   * List all sessions (both active and persisted)
   */
  listSessions() {
    // Update zombie sessions first and clean up socket connections
    const zombieSessionIds = this.sessionManager.updateZombieSessions();
    for (const sessionId of zombieSessionIds) {
      const socket = this.inputSocketClients.get(sessionId);
      if (socket) {
        socket.destroy();
        this.inputSocketClients.delete(sessionId);
      }
    }

    // Get all sessions from storage
    const sessions = this.sessionManager.listSessions();

    // Enhance with activity information
    return sessions.map((session) => {
      // First try to get activity from active session
      const activeSession = this.sessions.get(session.id);
      if (activeSession?.activityDetector) {
        const activityState = activeSession.activityDetector.getActivityState();
        // Also check our in-memory Claude status
        const claudeStatus = this.sessionClaudeStatus.get(session.id);
        const now = Date.now();
        const CLAUDE_STATUS_TIMEOUT = 30000; // 30 seconds timeout

        return {
          ...session,
          activityStatus: {
            isActive: activityState.isActive,
            specificStatus:
              claudeStatus && now - claudeStatus.timestamp < CLAUDE_STATUS_TIMEOUT
                ? { app: claudeStatus.app, status: claudeStatus.status }
                : activityState.specificStatus,
          },
        };
      }

      // For external sessions, check in-memory Claude status
      const claudeStatus = this.sessionClaudeStatus.get(session.id);
      const now = Date.now();
      const CLAUDE_STATUS_TIMEOUT = 30000; // 30 seconds timeout

      if (claudeStatus && now - claudeStatus.timestamp < CLAUDE_STATUS_TIMEOUT) {
        return {
          ...session,
          activityStatus: {
            isActive: false, // External sessions don't have real-time activity tracking
            specificStatus: { app: claudeStatus.app, status: claudeStatus.status },
          },
        };
      }

      return session;
    });
  }

  /**
   * Get a specific session
   */
  getSession(sessionId: string): Session | null {
    const paths = this.sessionManager.getSessionPaths(sessionId, true);
    if (!paths) {
      return null;
    }
    const session = this.sessionManager.loadSessionInfo(sessionId);
    if (!session) {
      return null;
    }

    if (fs.existsSync(paths.stdoutPath)) {
      const lastModified = fs.statSync(paths.stdoutPath).mtime.toISOString();
      return { ...session, lastModified };
    }

    return { ...session, lastModified: session.startedAt };
  }

  getSessionPaths(sessionId: string) {
    return this.sessionManager.getSessionPaths(sessionId);
  }

  /**
   * Cleanup a specific session
   */
  cleanupSession(sessionId: string): void {
    // Kill active session if exists (fire-and-forget for cleanup)
    if (this.sessions.has(sessionId)) {
      this.killSession(sessionId).catch((error) => {
        logger.error(`Failed to kill session ${sessionId} during cleanup:`, error);
      });
    }

    // Remove from storage
    this.sessionManager.cleanupSession(sessionId);

    // Clean up socket connection if any
    const socket = this.inputSocketClients.get(sessionId);
    if (socket) {
      socket.destroy();
      this.inputSocketClients.delete(sessionId);
    }
  }

  /**
   * Cleanup all exited sessions
   */
  cleanupExitedSessions(): string[] {
    return this.sessionManager.cleanupExitedSessions();
  }

  /**
   * Create environment variables for sessions
   */
  private createEnvVars(term: string): Record<string, string> {
    const envVars: Record<string, string> = {
      TERM: term,
    };

    // Include other important terminal-related environment variables if they exist
    const importantVars = ['SHELL', 'LANG', 'LC_ALL', 'PATH', 'USER', 'HOME'];
    for (const varName of importantVars) {
      const value = process.env[varName];
      if (value) {
        envVars[varName] = value;
      }
    }

    return envVars;
  }

  /**
   * Get active session count
   */
  getActiveSessionCount(): number {
    return this.sessions.size;
  }

  /**
   * Check if a session is active (has running PTY)
   */
  isSessionActive(sessionId: string): boolean {
    return this.sessions.has(sessionId);
  }

  /**
   * Capture process information for bell source identification
   */
  private async captureProcessInfoForBell(session: PtySession, bellCount: number): Promise<void> {
    try {
      const sessionPid = session.ptyProcess?.pid;
      if (!sessionPid) {
        logger.warn(`Cannot capture process info for session ${session.id}: no PID available`);
        // Emit basic bell event without process info
        this.emit('bell', {
          sessionInfo: session.sessionInfo,
          timestamp: new Date(),
          bellCount,
        });
        return;
      }

      logger.log(
        `Capturing process snapshot for bell in session ${session.id} (PID: ${sessionPid})`
      );

      // Capture process information asynchronously
      const processSnapshot = await this.processTreeAnalyzer.captureProcessSnapshot(sessionPid);

      // Emit enhanced bell event with process information
      this.emit('bell', {
        sessionInfo: session.sessionInfo,
        timestamp: new Date(),
        bellCount,
        processSnapshot,
        suspectedSource: processSnapshot.suspectedBellSource,
      });

      logger.log(
        `Bell event emitted for session ${session.id} with suspected source: ${
          processSnapshot.suspectedBellSource?.command || 'unknown'
        } (PID: ${processSnapshot.suspectedBellSource?.pid || 'unknown'})`
      );
    } catch (error) {
      logger.warn(`Failed to capture process info for bell in session ${session.id}:`, error);

      // Fallback: emit basic bell event without process info
      this.emit('bell', {
        sessionInfo: session.sessionInfo,
        timestamp: new Date(),
        bellCount,
      });
    }
  }

  /**
   * Shutdown all active sessions and clean up resources
   */
  async shutdown(): Promise<void> {
    for (const [sessionId, session] of Array.from(this.sessions.entries())) {
      try {
        if (session.ptyProcess) {
          const pid = session.ptyProcess.pid;
          session.ptyProcess.kill();

          // Also kill the entire process group if on Unix
          if (process.platform !== 'win32' && pid) {
            try {
              process.kill(-pid, 'SIGTERM');
              logger.debug(`Sent SIGTERM to process group -${pid} during shutdown`);
            } catch (groupKillError) {
              // Process group might not exist
              logger.debug(`Failed to kill process group during shutdown:`, groupKillError);
            }
          }
        }
        if (session.asciinemaWriter?.isOpen()) {
          await session.asciinemaWriter.close();
        }
        // Clean up all session resources
        this.cleanupSessionResources(session);
      } catch (error) {
        logger.error(`Failed to cleanup session ${sessionId} during shutdown:`, error);
      }
    }

    this.sessions.clear();

    // Clean up all socket clients
    for (const [_sessionId, socket] of this.inputSocketClients.entries()) {
      try {
        socket.destroy();
      } catch (_e) {
        // Socket already destroyed
      }
    }
    this.inputSocketClients.clear();

    // Clean up resize event listeners
    for (const removeListener of this.resizeEventListeners) {
      try {
        removeListener();
      } catch (error) {
        logger.error('Failed to remove resize event listener:', error);
      }
    }
    this.resizeEventListeners.length = 0;
  }

  /**
   * Get session manager instance
   */
  getSessionManager(): SessionManager {
    return this.sessionManager;
  }

  /**
   * Clean up all resources associated with a session
   */
  private cleanupSessionResources(session: PtySession): void {
    // Clean up resize tracking
    this.sessionResizeSources.delete(session.id);

    // Clean up Claude status
    this.sessionClaudeStatus.delete(session.id);

    // Clean up socket clients tracking
    this.sessionSocketClients.delete(session.id);

    // Clean up title update interval for dynamic mode
    if (session.titleUpdateInterval) {
      clearInterval(session.titleUpdateInterval);
      session.titleUpdateInterval = undefined;
    }

    // Clean up activity detector
    if (session.activityDetector) {
      session.activityDetector.clearStatus();
      session.activityDetector = undefined;
    }

    // Clean up SafePTYWriter
    if (session.safePtyWriter) {
      session.safePtyWriter.detach();
      session.safePtyWriter = undefined;
    }

    // Clean up input socket server
    if (session.inputSocketServer) {
      // Close the server and wait for it to close
      session.inputSocketServer.close();
      // Unref the server so it doesn't keep the process alive
      session.inputSocketServer.unref();
      try {
        fs.unlinkSync(path.join(session.controlDir, 'ipc.sock'));
      } catch (_e) {
        // Socket already removed
      }
    }

<<<<<<< HEAD
    // Close control watcher
    if (session.controlWatcher) {
      session.controlWatcher.close();
    }

    // Close session.json watcher
    if (session.sessionJsonWatcher) {
      session.sessionJsonWatcher.close();
    }

    // Remove control pipe
    if (fs.existsSync(session.controlPipePath)) {
      try {
        fs.unlinkSync(session.controlPipePath);
      } catch (_e) {
        // Control pipe already removed
      }
    }
=======
    // Control watcher no longer needed with socket-based IPC
>>>>>>> 6196c55d
  }
}<|MERGE_RESOLUTION|>--- conflicted
+++ resolved
@@ -74,6 +74,7 @@
     { app: string; status: string; timestamp: number }
   >(); // Track Claude status in memory
   private sessionSocketClients = new Map<string, Set<net.Socket>>(); // Track connected clients per session
+  private activityFileWarningsLogged = new Set<string>(); // Track which sessions we've logged warnings for
 
   constructor(controlPath?: string) {
     super();
@@ -615,7 +616,6 @@
         // Write to asciinema file BEFORE title injection (capture original data)
         asciinemaWriter?.writeOutput(Buffer.from(processedData, 'utf8'));
 
-<<<<<<< HEAD
         // Call the original processOutput with the filtered data
         originalProcessOutput(processedData);
       };
@@ -650,20 +650,6 @@
             const currentDir = session.currentWorkingDir || session.sessionInfo.workingDir;
             const titleSequence = generateTitleSequence(
               currentDir,
-=======
-            // Store Claude status in memory
-            if (activity.specificStatus) {
-              this.sessionClaudeStatus.set(session.id, {
-                ...activity.specificStatus,
-                timestamp: Date.now(),
-              });
-            }
-
-            // Generate dynamic title with activity
-            const dynamicDir = session.currentWorkingDir || session.sessionInfo.workingDir;
-            const dynamicTitleSequence = generateDynamicTitle(
-              dynamicDir,
->>>>>>> 6196c55d
               session.sessionInfo.command,
               session.sessionInfo.name
             );
@@ -716,6 +702,14 @@
               const { filteredData, activity } =
                 session.activityDetector.processOutput(processedData);
               processedData = filteredData;
+
+              // Store Claude status in memory
+              if (activity.specificStatus) {
+                this.sessionClaudeStatus.set(session.id, {
+                  ...activity.specificStatus,
+                  timestamp: Date.now(),
+                });
+              }
 
               // Generate dynamic title with activity
               const dynamicDir = session.currentWorkingDir || session.sessionInfo.workingDir;
@@ -915,7 +909,7 @@
         if (!this.sessionSocketClients.has(session.id)) {
           this.sessionSocketClients.set(session.id, new Set());
         }
-        this.sessionSocketClients.get(session.id)!.add(client);
+        this.sessionSocketClients.get(session.id)?.add(client);
 
         // Send current Claude status if available
         const claudeStatus = this.sessionClaudeStatus.get(session.id);
@@ -2017,27 +2011,11 @@
       }
     }
 
-<<<<<<< HEAD
-    // Close control watcher
-    if (session.controlWatcher) {
-      session.controlWatcher.close();
-    }
-
     // Close session.json watcher
     if (session.sessionJsonWatcher) {
       session.sessionJsonWatcher.close();
     }
 
-    // Remove control pipe
-    if (fs.existsSync(session.controlPipePath)) {
-      try {
-        fs.unlinkSync(session.controlPipePath);
-      } catch (_e) {
-        // Control pipe already removed
-      }
-    }
-=======
     // Control watcher no longer needed with socket-based IPC
->>>>>>> 6196c55d
   }
 }