--- conflicted
+++ resolved
@@ -77,14 +77,10 @@
     "test:e2e:parallel": "PLAYWRIGHT_PARALLEL=true playwright test",
     "test:e2e:parallel:headed": "PLAYWRIGHT_PARALLEL=true playwright test --headed",
     "test:e2e:parallel:workers": "PLAYWRIGHT_PARALLEL=true PLAYWRIGHT_WORKERS=4 playwright test",
-<<<<<<< HEAD
+    "test:e2e:fast": "./scripts/test-fast.sh",
+    "test:e2e:perf": "playwright test --config=playwright.config.performance.ts",
     "prepare": "husky",
     "debug-notifications": "tsx src/cli/debug-notifications.ts"
-=======
-    "test:e2e:fast": "./scripts/test-fast.sh",
-    "test:e2e:perf": "playwright test --config=playwright.config.performance.ts",
-    "prepare": "husky"
->>>>>>> e9a1ce05
   },
   "pnpm": {
     "onlyBuiltDependencies": [
